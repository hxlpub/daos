--- conflicted
+++ resolved
@@ -1,10 +1,8 @@
-<<<<<<< HEAD
-daos (1.3.103-5) unstable; urgency=low
+daos (2.1.100-18) unstable; urgency=low
   [ Michael MacDonald ]
   * Move libdaos_common.so from daos-client to daos package
 
- -- Michael MacDonald <mjmac.macdonald@intel.com>  Sat, 24 Jul 2021 13:58:03 -0000
-=======
+ -- Michael MacDonald <mjmac.macdonald@intel.com>  Tue, 4 Jan 2022 13:58:03 -0000
 daos (2.1.100-17) unstable; urgency=medium
   [ Alexander Oganezov ]
   * Update to mercury v2.1.0-rc4-3 to pick fix for DAOS-9325 high cpu usage
@@ -136,7 +134,6 @@
   * Version bump to 1.3.104 for 2.0 test build 4
 
  -- Jeff Olivier <jeffrey.v.olivier@intel.com>  Mon, 02 Aug 2021 09:33:00 -0500
->>>>>>> ac3c72f7
 
 daos (1.3.103-4) unstable; urgency=medium
   [ Li Wei ]
