#!/usr/bin/groovy
/* Copyright (C) 2019-2021 Intel Corporation
 * All rights reserved.
 *
 * This file is part of the DAOS Project. It is subject to the license terms
 * in the LICENSE file found in the top-level directory of this distribution
 * and at https://img.shields.io/badge/License-BSD--2--Clause--Patent-blue.svg.
 * No part of the DAOS Project, including this file, may be copied, modified,
 * propagated, or distributed except according to the terms contained in the
 * LICENSE file.
 */

// To use a test branch (i.e. PR) until it lands to master
// I.e. for testing library changes
//@Library(value="pipeline-lib@your_branch") _

boolean doc_only_change() {
    if (cachedCommitPragma(pragma: 'Doc-only') == 'true') {
        return true
    }
    if (cachedCommitPragma(pragma: 'Doc-only') == 'false') {
        return false
    }

    def rc = sh label: "Determine if doc-only change",
                script: "CHANGE_ID=${env.CHANGE_ID} " +
                        "TARGET_BRANCH=${target_branch} " +
                        'ci/doc_only_change.sh',
                returnStatus: true
    return rc == 1
}

boolean release_candidate() {
    return !sh(label: "Determine if building (a PR of) an RC",
              script: "git diff-index --name-only HEAD^ | grep -q TAG && " +
                      "grep -i '[0-9]rc[0-9]' TAG",
              returnStatus: true)
}

def scons_faults_args() {
    // The default build will have BUILD_TYPE=dev; fault injection enabled
    if ((cachedCommitPragma(pragma: 'faults-enabled', def_val: 'true') == 'true') && !release_candidate()) {
        return "BUILD_TYPE=dev"
    } else {
        return "BUILD_TYPE=release"
    }
}

def skip_stage(String stage, boolean def_val = false) {
    String value = 'false'
    if (def_val) {
        value = 'true'
    }
    return cachedCommitPragma(pragma: 'Skip-' + stage,
                              def_val: value) == 'true'
}

boolean quickbuild() {
    return cachedCommitPragma(pragma: 'Quick-build') == 'true' ||
           quick_functional()
}

def functional_post_always() {
   return sh(label: "Job Cleanup",
             script: 'ci/functional/job_cleanup.sh',
             returnStatus: true)
}

String get_daos_packages() {
    Map stage_info = parseStageInfo()
    return get_daos_packages(stage_info['target'])
}

String get_daos_packages(String distro) {
    String pkgs
    if (env.TEST_RPMS == 'true') {
        pkgs = "daos{,-{client,tests,server}}"
    } else {
        pkgs = "daos{,-client}"
    }
    if (distro.startsWith('ubuntu20')) {
        return pkgs + "=" + daos_packages_version(distro)
    }
    return pkgs + "-" + daos_packages_version(distro)
}

String pr_repos() {
    Map stage_info = parseStageInfo()
    return pr_repos(stage_info['target'])
}

String pr_repos(String distro) {
    String repos = ""
    if (distro == 'centos7') {
        repos = cachedCommitPragma(pragma: 'PR-repos-el7')
    } else if (distro == 'leap15') {
        repos = cachedCommitPragma(pragma: 'PR-repos-leap15')
    } else if (distro.startsWith('ubuntu20')) {
        repos = cachedCommitPragma(pragma: 'PR-repos-ubuntu20', cache: commit_pragma_cache)
    } else {
       error 'pr_repos not implemented for ' + distro
    }
    return repos + ' ' + cachedCommitPragma(pragma: 'PR-repos')
}

String daos_repo() {
    if (cachedCommitPragma(pragma: 'RPM-test-version') == '') {
        return "daos@${env.BRANCH_NAME}:${env.BUILD_NUMBER}"
    } else {
        return ""
    }
}

String hw_distro_target() {
    if (env.STAGE_NAME.contains('Hardware')) {
        if (env.STAGE_NAME.contains('Small')) {
            return hw_distro('small')
        }
        if (env.STAGE_NAME.contains('Medium')) {
            return hw_distro('medium')
        }
        if (env.STAGE_NAME.contains('Large')) {
            return hw_distro('large')
        }
    }
    Map stage_info = parseStageInfo()
    return stage_info['target']
}

String daos_repos() {
    String target = hw_distro_target()
    return daos_repos(target)
}

String daos_repos(String distro) {
    return pr_repos(distro) + ' ' + daos_repo()
}

String unit_packages() {
    Map stage_info = parseStageInfo()
    boolean need_qb = quickbuild()
    if (env.STAGE_NAME.contains('Bullseye')) {
        need_qb = true
    }
    if (stage_info['target'] == 'centos7') {
        String packages =  'gotestsum openmpi3 ' +
                           'hwloc-devel argobots ' +
                           'fuse3-libs fuse3 ' +
                           'boost-python36-devel ' +
                           'libisa-l-devel libpmem ' +
                           'libpmemobj protobuf-c ' +
                           'spdk-devel libfabric-devel ' +
                           'pmix numactl-devel ' +
                           'libipmctl-devel python36-pyxattr ' +
                           'python36-tabulate numactl ' +
                           'libyaml-devel ' +
                           'valgrind-devel patchelf'
        if (need_qb) {
<<<<<<< HEAD
            // TODO: these should be gotten from the Requires: of RPM
            packages += " spdk-tools mercury-2.0.0~rc1" +
                        " libisa-l_crypto libfabric-debuginfo"
=======
            unstash stage_info['target'] + '-required-mercury-rpm-version'
            packages += " spdk-tools mercury-" +
                        readFile(stage_info['target'] +
                                 '-required-mercury-rpm-version').trim() +
                        " boost-devel libisa-l_crypto libfabric-debuginfo" +
                        " argobots-debuginfo protobuf-c-debuginfo"
>>>>>>> 9916e14f
        }
        return packages
    } else {
        error 'unit packages not implemented for ' + stage_info['target']
    }
}

commit_pragma_cache = [:]
def cachedCommitPragma(Map config) {

    if (commit_pragma_cache[config['pragma']]) {
        return commit_pragma_cache[config['pragma']]
    }

    commit_pragma_cache[config['pragma']] = commitPragma(config)

    return commit_pragma_cache[config['pragma']]

}

String daos_packages_version() {
    stage_info = parseStageInfo()
    return daos_packages_version(stage_info['target'])
}

String daos_packages_version(String distro) {
    // commit pragma has highest priority
    // TODO: this should actually be determined from the PR-repos artifacts
    String version = cachedCommitPragma(pragma: 'RPM-test-version')
    if (version != "") {
        String dist = ""
        if (version.indexOf('-') > -1) {
            // only tack on the %{dist} if the release was specified
            if (distro == "centos7") {
                dist = ".el7"
            } else if (distro == "leap15") {
                dist = ".suse.lp152"
            }
        }
        return version + dist
    }

    // use the stash after that
    unstash distro + '-rpm-version'
    version = readFile(distro + '-rpm-version').trim()
    if (version != "") {
        return version
    }

    error "Don't know how to determine package version for " + distro
}

boolean parallel_build() {
    // defaults to false
    // true if Quick-build: true unless Parallel-build: false
    def pb = cachedCommitPragma(pragma: 'Parallel-build')
    if (pb == "true" ||
        (quickbuild() && pb != "false")) {
        return true
    }

    return false
}

String hw_distro(String size) {
    // Possible values:
    //'leap15
    //'centos7
    return cachedCommitPragma(pragma: 'Func-hw-test-' + size + '-distro',
                              def_val: cachedCommitPragma(pragma: 'Func-hw-test-distro',
                                                          def_val: 'centos7'))
}

String functional_packages() {
    String target = hw_distro_target()
    return functional_packages(target)
}

String functional_packages(String distro) {
    String daos_pkgs = get_daos_packages(distro)
    String pkgs = " openmpi3 hwloc ndctl fio " +
                  "patchutils ior-hpc-daos-1 " +
                  "romio-tests-daos-1 " +
                  "testmpio " +
                  "mpi4py-tests " +
                  "hdf5-mpich-tests " +
                  "hdf5-openmpi3-tests " +
                  "hdf5-vol-daos-mpich-tests " +
                  "hdf5-vol-daos-openmpi3-tests " +
                  "MACSio-mpich " +
                  "MACSio-openmpi3 " +
                  "mpifileutils-mpich-daos-1 "
    if (distro == "leap15") {
        return daos_pkgs + pkgs
    } else if (distro == "centos7") {
        // need to exclude openmpi until we remove it from the repo
        return  "--exclude openmpi " + daos_pkgs + pkgs
    } else if (distro.startsWith('ubuntu20')) {
        return daos_pkgs + " openmpi-bin ndctl fio"
    } else {
        error 'functional_packages not implemented for ' + stage_info['target']
    }
}

// Don't define this as a type or it loses it's global scope
target_branch = env.CHANGE_TARGET ? env.CHANGE_TARGET : env.BRANCH_NAME
def sanitized_JOB_NAME = JOB_NAME.toLowerCase().replaceAll('/', '-').replaceAll('%2f', '-')

// bail out of branch builds that are not on a whitelist
if (!env.CHANGE_ID &&
    (!env.BRANCH_NAME.startsWith("weekly-testing") &&
     !env.BRANCH_NAME.startsWith("release/") &&
     env.BRANCH_NAME != "master")) {
   currentBuild.result = 'SUCCESS'
   return
}

// The docker agent setup and the provisionNodes step need to know the
// UID that the build agent is running under.
cached_uid = 0
def getuid() {
    if (cached_uid == 0)
        cached_uid = sh(label: 'getuid()',
                        script: "id -u",
                        returnStdout: true).trim()
    return cached_uid
}

// Default priority is 3, lower is better.
// The parameter for a job is set using the script/Jenkinsfile from the
// previous build of that job, so the first build of any PR will always
// run at default because Jenkins sees it as a new job, but subsequent
// ones will use the value from here.
// The advantage therefore is not to change the priority of PRs, but to
// change the master branch itself to run at lower priority, resulting
// in faster time-to-result for PRs.

String get_priority() {
    if (env.BRANCH_NAME == 'master') {
        string p = '2'
    } else {
        string p = ''
    }
    echo "Build priority set to " + p == '' ? 'default' : p
    return p
}

String rpm_test_version() {
    return cachedCommitPragma(pragma: 'RPM-test-version')
}

boolean skip_prebuild() {
    return target_branch == 'weekly-testing'
}

boolean skip_checkpatch() {
    return skip_stage('checkpatch') ||
           doc_only_change() ||
           quick_functional()
}

boolean skip_build() {
    // always build branch landings as we depend on lastSuccessfulBuild
    // always having RPMs in it
    return (env.BRANCH_NAME != target_branch) &&
           skip_stage('build') ||
           doc_only_change() ||
           rpm_test_version() != ''
}

boolean quick_functional() {
    return cachedCommitPragma(pragma: 'Quick-Functional') == 'true'
}

boolean skip_build_rpm(String distro) {
    return target_branch == 'weekly-testing' ||
           skip_stage('build-' + distro + '-rpm') ||
           distro == 'ubuntu20' && quick_functional()
}

boolean skip_build_on_centos7_gcc() {
    return skip_stage('build-centos7-gcc') ||
           quick_functional()
}

boolean skip_ftest(String distro) {
    return distro == 'ubuntu20' ||
           skip_stage('func-test') ||
           skip_stage('func-test-vm') ||
           ! tests_in_stage('vm') ||
           skip_stage('func-test-' + distro)
}

boolean skip_test_rpms_centos7() {
    return target_branch == 'weekly-testing' ||
           skip_stage('test') ||
           skip_stage('test-centos-rpms') ||
           quick_functional()
}

boolean skip_scan_rpms_centos7() {
    return target_branch == 'weekly-testing' ||
           skip_stage('scan-centos-rpms') ||
           quick_functional()
}

boolean tests_in_stage(String size) {
    String tags = cachedCommitPragma(pragma: 'Test-tag', def_val: 'pr')
    def newtags = []
    if (size == "vm") {
        for (String tag in tags.split(" ")) {
            newtags.add(tag + ",-hw")
        }
        tags += ",-hw"
    } else {
        if (size == "medium") {
            size += ",ib2"
        }
        for (String tag in tags.split(" ")) {
            newtags.add(tag + ",hw," + size)
        }
    }
    tags = newtags.join(" ")
    return sh(label: "Get test list for ${size}",
              script: """cd src/tests/ftest
                         ./launch.py --list ${tags}""",
              returnStatus: true) == 0
}

boolean skip_ftest_hw(String size) {
    return env.DAOS_STACK_CI_HARDWARE_SKIP == 'true' ||
           skip_stage('func-test') ||
           skip_stage('func-hw-test') ||
           skip_stage('func-hw-test-' + size) ||
           ! tests_in_stage(size) ||
           (env.BRANCH_NAME == 'master' && ! startedByTimer())
}

boolean skip_bandit_check() {
    return cachedCommitPragma(pragma: 'Skip-python-bandit',
                              def_val: 'true') == 'true' ||
           quick_functional()
}

boolean skip_build_on_centos7_bullseye() {
    return  env.NO_CI_TESTING == 'true' ||
            skip_stage('bullseye', true) ||
            quick_functional()
}

boolean skip_build_on_centos7_gcc_debug() {
    return skip_stage('build-centos7-gcc-debug') ||
           quickbuild()
}

boolean skip_build_on_centos7_gcc_release() {
    return skip_stage('build-centos7-gcc-release') ||
           quickbuild()
}

boolean skip_build_on_landing_branch() {
    return env.BRANCH_NAME != target_branch ||
           quickbuild()
}

boolean skip_build_on_ubuntu_clang() {
    return target_branch == 'weekly-testing' ||
           skip_stage('build-ubuntu-clang') ||
           quickbuild()

}

boolean skip_build_on_leap15_gcc() {
    return skip_stage('build-leap15-gcc') ||
            quickbuild()
}

boolean skip_build_on_leap15_icc() {
    return target_branch == 'weekly-testing' ||
           skip_stage('build-leap15-icc') ||
           quickbuild()
}

boolean skip_unit_testing_stage() {
    return  env.NO_CI_TESTING == 'true' ||
            (skip_stage('build') &&
             rpm_test_version() == '') ||
            doc_only_change() ||
            skip_build_on_centos7_gcc() ||
            skip_stage('unit-tests')
}

boolean skip_coverity() {
    return skip_stage('coverity-test') ||
           quick_functional()
}

boolean skip_testing_stage() {
    return  env.NO_CI_TESTING == 'true' ||
            (skip_stage('build') &&
             rpm_test_version() == '') ||
            doc_only_change() ||
            skip_stage('test')
}

boolean skip_unit_test() {
    return skip_stage('unit-test') ||
           skip_stage('run_test')
}

boolean skip_bullseye_report() {
    return env.BULLSEYE == null ||
           skip_stage('bullseye', true)
}

// Reply with an empty string if quickbuild disabled to avoid discarding
// docker caches.
String quick_build_deps(String distro, always=false) {
    String rpmspec_args = ""
    if (!always) {
        if (!quickbuild() ) {
            return ""
        }
    }
    if (distro == "leap15") {
        rpmspec_args = "--define dist\\ .suse.lp152 " +
                       "--undefine rhel " +
                       "--define suse_version\\ 1502"
    } else if (distro == "centos7") {
        rpmspec_args = "--undefine suse_version " +
                       "--define rhel\\ 7"
    } else {
        error("Unknown distro: ${distro} in quick_build_deps()")
    }
    return sh(label: 'Get Quickbuild dependencies',
              script: "rpmspec -q " +
                      "--srpm " +
                      rpmspec_args + ' ' +
                      "--requires utils/rpms/daos.spec " +
                      "2>/dev/null",
              returnStdout: true)
}

pipeline {
    agent { label 'lightweight' }

    triggers {
        cron(env.BRANCH_NAME == 'master' ? 'TZ=America/Toronto\n0 0,12 * * *\n' : '' +
             env.BRANCH_NAME == 'weekly-testing' ? 'H 0 * * 6' : '')
    }

    environment {
        BULLSEYE = credentials('bullseye_license_key')
        GITHUB_USER = credentials('daos-jenkins-review-posting')
        SSH_KEY_ARGS = "-ici_key"
        CLUSH_ARGS = "-o$SSH_KEY_ARGS"
        TEST_RPMS = cachedCommitPragma(pragma: 'RPM-test', def_val: 'true')
        SCONS_FAULTS_ARGS = scons_faults_args()
    }

    options {
        // preserve stashes so that jobs can be started at the test stage
        preserveStashes(buildCount: 5)
        ansiColor('xterm')
        buildDiscarder(logRotator(artifactDaysToKeepStr: '100'))
    }

    parameters {
        string(name: 'BuildPriority',
               defaultValue: get_priority(),
               description: 'Priority of this build.  DO NOT USE WITHOUT PERMISSION.')
    }

    stages {
        stage('Cancel Previous Builds') {
            when { changeRequest() }
            steps {
                cancelPreviousBuilds()
            }
        }
        stage('Pre-build') {
            when {
                beforeAgent true
                expression { ! skip_prebuild() }
            }
            parallel {
                stage('checkpatch') {
                    when {
                        beforeAgent true
                        expression { ! skip_checkpatch() }
                    }
                    agent {
                        dockerfile {
                            filename 'utils/docker/Dockerfile.centos.7'
                            label 'docker_runner'
                            additionalBuildArgs dockerBuildArgs() +
                                           " -t ${sanitized_JOB_NAME}-centos7 "
                        }
                    }
                    steps {
                        checkPatch user: GITHUB_USER_USR,
                                   password: GITHUB_USER_PSW,
                                   ignored_files: "src/control/vendor/*:" +
                                                  "src/include/daos/*.pb-c.h:" +
                                                  "src/common/*.pb-c.[ch]:" +
                                                  "src/mgmt/*.pb-c.[ch]:" +
                                                  "src/engine/*.pb-c.[ch]:" +
                                                  "src/security/*.pb-c.[ch]:" +
                                                  "src/client/java/daos-java/src/main/java/io/daos/dfs/uns/*:" +
                                                  "src/client/java/daos-java/src/main/java/io/daos/obj/attr/*:" +
                                                  "src/client/java/daos-java/src/main/native/include/daos_jni_common.h:" +
                                                  "src/client/java/daos-java/src/main/native/*.pb-c.[ch]:" +
                                                  "src/client/java/daos-java/src/main/native/include/*.pb-c.[ch]:" +
                                                  "*.crt:" +
                                                  "*.pem:" +
                                                  "*_test.go:" +
                                                  "src/cart/_structures_from_macros_.h:" +
                                                  "src/tests/ftest/*.patch:" +
                                                  "src/tests/ftest/large_stdout.txt"
                    }
                    post {
                        always {
                            archiveArtifacts artifacts: 'pylint.log', allowEmptyArchive: true
                            /* when JENKINS-39203 is resolved, can probably use stepResult
                               here and remove the remaining post conditions
                               stepResult name: env.STAGE_NAME,
                                          context: 'build/' + env.STAGE_NAME,
                                          result: ${currentBuild.currentResult}
                            */
                        }
                        /* temporarily moved into stepResult due to JENKINS-39203
                        success {
                            githubNotify credentialsId: 'daos-jenkins-commit-status',
                                         description: env.STAGE_NAME,
                                         context: 'pre-build/' + env.STAGE_NAME,
                                         status: 'SUCCESS'
                        }
                        unstable {
                            githubNotify credentialsId: 'daos-jenkins-commit-status',
                                         description: env.STAGE_NAME,
                                         context: 'pre-build/' + env.STAGE_NAME,
                                         status: 'FAILURE'
                        }
                        failure {
                            githubNotify credentialsId: 'daos-jenkins-commit-status',
                                         description: env.STAGE_NAME,
                                         context: 'pre-build/' + env.STAGE_NAME,
                                         status: 'ERROR'
                        }
                        */
                    }
                } // stage('checkpatch')
                stage('Python Bandit check') {
                    when {
                      beforeAgent true
                      expression { ! skip_bandit_check() }
                    }
                    agent {
                        dockerfile {
                            filename 'Dockerfile.code_scanning'
                            dir 'utils/docker'
                            label 'docker_runner'
                            additionalBuildArgs dockerBuildArgs()
                        }
                    }
                    steps {
                        pythonBanditCheck()
                    }
                    post {
                        always {
                            // Bandit will have empty results if it does not
                            // find any issues.
                            junit testResults: 'bandit.xml',
                                  allowEmptyResults: true
                        }
                    }
                } // stage('Python Bandit check')
            }
        }
        stage('Build') {
            /* Don't use failFast here as whilst it avoids using extra resources
             * and gives faster results for PRs it's also on for master where we
             * do want complete results in the case of partial failure
             */
            //failFast true
            when {
                beforeAgent true
                expression { ! skip_build() }
            }
            parallel {
                stage('Build RPM on CentOS 7') {
                    agent {
                        dockerfile {
                            filename 'Dockerfile.mockbuild'
                            dir 'utils/rpms/packaging'
                            label 'docker_runner'
                            additionalBuildArgs dockerBuildArgs()
                            args  '--group-add mock --cap-add=SYS_ADMIN --privileged=true'
                        }
                    }
                    steps {
                        buildRpm()
                    }
                    post {
                        success {
                            buildRpmPost condition: 'success'
                            script {
                                Map stage_info = parseStageInfo()
                                    stash name: stage_info['target'] + '-required-mercury-rpm-version',
                                          includes: stage_info['target'] + '-required-mercury-rpm-version'
                            }
                        }
                        unstable {
                            buildRpmPost condition: 'unstable'
                        }
                        failure {
                            buildRpmPost condition: 'failure'
                        }
                        unsuccessful {
                            buildRpmPost condition: 'unsuccessful'
                        }
                        cleanup {
                            buildRpmPost condition: 'cleanup'
                        }
                    }
                }
                stage('Build RPM on Leap 15') {
                    when {
                        beforeAgent true
                        expression { ! skip_build_rpm('leap15') }
                    }
                    agent {
                        dockerfile {
                            filename 'Dockerfile.mockbuild'
                            dir 'utils/rpms/packaging'
                            label 'docker_runner'
                            additionalBuildArgs dockerBuildArgs()
                            args  '--group-add mock --cap-add=SYS_ADMIN --privileged=true'
                        }
                    }
                    steps {
                        buildRpm()
                    }
                    post {
                        success {
                            buildRpmPost condition: 'success'
                        }
                        unstable {
                            buildRpmPost condition: 'unstable'
                        }
                        failure {
                            buildRpmPost condition: 'failure'
                        }
                        unsuccessful {
                            buildRpmPost condition: 'unsuccessful'
                        }
                        cleanup {
                            buildRpmPost condition: 'cleanup'
                        }
                    }
                }
                stage('Build DEB on Ubuntu 20.04') {
                    when {
                        beforeAgent true
                        expression { ! skip_build_rpm('ubuntu20') }
                    }
                    agent {
                        dockerfile {
                            filename 'Dockerfile.ubuntu.20.04'
                            dir 'utils/rpms/packaging'
                            label 'docker_runner'
                            args '--privileged=true'
                            additionalBuildArgs dockerBuildArgs()
                            args  '--cap-add=SYS_ADMIN --privileged=true'
                        }
                    }
                    steps {
                        buildRpm()
                    }
                    post {
                        success {
                            buildRpmPost condition: 'success'
                        }
                        unstable {
                            buildRpmPost condition: 'unstable'
                        }
                        failure {
                            buildRpmPost condition: 'failure'
                        }
                        unsuccessful {
                            buildRpmPost condition: 'unsuccessful'
                        }
                        cleanup {
                            buildRpmPost condition: 'cleanup'
                        }
                    }
                }
                stage('Build on CentOS 7') {
                    when {
                        beforeAgent true
                        expression { ! skip_build_on_centos7_gcc() }
                    }
                    agent {
                        dockerfile {
                            filename 'utils/docker/Dockerfile.centos.7'
                            label 'docker_runner'
                            additionalBuildArgs dockerBuildArgs(qb: quickbuild()) +
                                                " -t ${sanitized_JOB_NAME}-centos7 " +
                                                ' --build-arg QUICKBUILD_DEPS="' +
                                                quick_build_deps('centos7') + '"' +
                                                ' --build-arg REPOS="' + pr_repos() + '"'
                        }
                    }
                    steps {
                        sconsBuild parallel_build: parallel_build(),
                                   stash_files: 'ci/test_files_to_stash.txt',
                                   scons_exe: 'scons-3',
                                   scons_args: scons_faults_args()
                    }
                    post {
                        always {
                            recordIssues enabledForFailure: true,
                                         aggregatingResults: true,
                                         tool: gcc4(pattern: 'centos7-gcc-build.log',
                                                    id: "analysis-gcc-centos7")
                        }
                        unsuccessful {
                            sh """if [ -f config.log ]; then
                                      mv config.log config.log-centos7-gcc
                                  fi"""
                            archiveArtifacts artifacts: 'config.log-centos7-gcc',
                                             allowEmptyArchive: true
                        }
                    }
                }
                stage('Build on CentOS 7 Bullseye') {
                    when {
                        beforeAgent true
                        expression { ! skip_build_on_centos7_bullseye() }
                    }
                    agent {
                        dockerfile {
                            filename 'utils/docker/Dockerfile.centos.7'
                            label 'docker_runner'
                            additionalBuildArgs dockerBuildArgs(qb: quickbuild()) +
                                " -t ${sanitized_JOB_NAME}-centos7 " +
                                ' --build-arg BULLSEYE=' + env.BULLSEYE +
                                ' --build-arg QUICKBUILD_DEPS="' +
                                quick_build_deps('centos7') + '"' +
                                ' --build-arg REPOS="' + pr_repos() + '"'
                        }
                    }
                    steps {
                        sconsBuild parallel_build: parallel_build(),
                                   stash_files: 'ci/test_files_to_stash.txt',
                                   scons_exe: 'scons-3',
                                   scons_args: scons_faults_args()
                    }
                    post {
                        always {
                            recordIssues enabledForFailure: true,
                                         aggregatingResults: true,
                                         tool: gcc4(pattern: 'centos7-covc-build.log',
                                                    id: "analysis-covc-centos7")
                        }
                        unsuccessful {
                            sh """if [ -f config.log ]; then
                                      mv config.log config.log-centos7-covc
                                  fi"""
                            archiveArtifacts artifacts: 'config.log-centos7-covc',
                                             allowEmptyArchive: true
                        }
                    }
                }
                stage('Build on CentOS 7 debug') {
                    when {
                        beforeAgent true
                        expression { ! skip_build_on_centos7_gcc_debug() }
                    }
                    agent {
                        dockerfile {
                            filename 'utils/docker/Dockerfile.centos.7'
                            label 'docker_runner'
                            additionalBuildArgs dockerBuildArgs(qb: quickbuild(),
                                                                deps_build:true) +
                                                " -t ${sanitized_JOB_NAME}-centos7 " +
                                                ' --build-arg QUICKBUILD_DEPS="' +
                                                quick_build_deps('centos7') + '"' +
                                                ' --build-arg REPOS="' + pr_repos() + '"'
                        }
                    }
                    steps {
                        sconsBuild parallel_build: parallel_build(),
<<<<<<< HEAD
                                   scons_exe: 'scons-3'
=======
                                   scons_args: "PREFIX=/opt/daos TARGET_TYPE=release",
                                   build_deps: "no"
>>>>>>> 9916e14f
                    }
                    post {
                        always {
                            recordIssues enabledForFailure: true,
                                         aggregatingResults: true,
                                         tool: gcc4(pattern: 'centos7-gcc-debug-build.log',
                                                    id: "analysis-gcc-centos7-debug")
                        }
                        unsuccessful {
                            sh """if [ -f config.log ]; then
                                      mv config.log config.log-centos7-gcc-debug
                                  fi"""
                            archiveArtifacts artifacts: 'config.log-centos7-gcc-debug',
                                             allowEmptyArchive: true
                        }
                    }
                }
                stage('Build on CentOS 7 release') {
                    when {
                        beforeAgent true
                        expression { ! skip_build_on_centos7_gcc_release() }
                    }
                    agent {
                        dockerfile {
                            filename 'utils/docker/Dockerfile.centos.7'
                            label 'docker_runner'
                            additionalBuildArgs dockerBuildArgs(qb: quickbuild(),
                                                                deps_build:true) +
                                                " -t ${sanitized_JOB_NAME}-centos7 " +
                                                ' --build-arg QUICKBUILD_DEPS="' +
                                                quick_build_deps('centos7') + '"' +
                                                ' --build-arg REPOS="' + pr_repos() + '"'
                        }
                    }
                    steps {
                        sconsBuild parallel_build: parallel_build(),
<<<<<<< HEAD
                                   scons_exe: 'scons-3'
=======
                                   scons_args: "PREFIX=/opt/daos TARGET_TYPE=release",
                                   build_deps: "no"
>>>>>>> 9916e14f
                    }
                    post {
                        always {
                            recordIssues enabledForFailure: true,
                                         aggregatingResults: true,
                                         tool: gcc4(pattern: 'centos7-gcc-release-build.log',
                                                    id: "analysis-gcc-centos7-release")
                        }
                        unsuccessful {
                            sh """if [ -f config.log ]; then
                                      mv config.log config.log-centos7-gcc-release
                                  fi"""
                            archiveArtifacts artifacts: 'config.log-centos7-gcc-release',
                                             allowEmptyArchive: true
                        }
                    }
                }
                stage('Build on CentOS 7 with Clang') {
                    when {
                        beforeAgent true
                        expression { ! skip_build_on_landing_branch() }
                    }
                    agent {
                        dockerfile {
                            filename 'utils/docker/Dockerfile.centos.7'
                            label 'docker_runner'
                            additionalBuildArgs dockerBuildArgs(qb: quickbuild(),
                                                                deps_build:true) +
                                                " -t ${sanitized_JOB_NAME}-centos7 " +
                                                ' --build-arg QUICKBUILD_DEPS="' +
                                                quick_build_deps('centos7') + '"'
                        }
                    }
                    steps {
                        sconsBuild parallel_build: parallel_build(),
<<<<<<< HEAD
                                   scons_exe: 'scons-3',
                                   scons_args: scons_faults_args()
=======
                                   scons_args: scons_faults_args() + " PREFIX=/opt/daos TARGET_TYPE=release",
                                   build_deps: "no"
>>>>>>> 9916e14f
                    }
                    post {
                        always {
                            recordIssues enabledForFailure: true,
                                         aggregatingResults: true,
                                         tool: clang(pattern: 'centos7-clang-build.log',
                                                     id: "analysis-centos7-clang")
                        }
                        unsuccessful {
                            sh """if [ -f config.log ]; then
                                      mv config.log config.log-centos7-clang
                                  fi"""
                            archiveArtifacts artifacts: 'config.log-centos7-clang',
                                             allowEmptyArchive: true
                        }
                    }
                }
                stage('Build on Ubuntu 20.04') {
                    when {
                        beforeAgent true
                        expression { ! skip_build_on_landing_branch() }
                    }
                    agent {
                        dockerfile {
                            filename 'utils/docker/Dockerfile.ubuntu.20.04'
                            label 'docker_runner'
                            additionalBuildArgs dockerBuildArgs(deps_build:true) +
                                                " -t ${sanitized_JOB_NAME}-ubuntu20.04"
                        }
                    }
                    steps {
                        sconsBuild parallel_build: parallel_build(),
                                   scons_args: scons_faults_args() + " PREFIX=/opt/daos TARGET_TYPE=release",
                                   build_deps: "no"
                    }
                    post {
                        always {
                            recordIssues enabledForFailure: true,
                                         aggregatingResults: true,
                                         tool: gcc4(pattern: 'ubuntu20.04-gcc-build.log',
                                                    id: "analysis-ubuntu20")
                        }
                        unsuccessful {
                            sh """if [ -f config.log ]; then
                                      mv config.log config.log-ubuntu20.04-gcc
                                  fi"""
                            archiveArtifacts artifacts: 'config.log-ubuntu20.04-gcc',
                                             allowEmptyArchive: true
                        }
                    }
                }
                stage('Build on Ubuntu 20.04 with Clang') {
                    when {
                        beforeAgent true
                        expression { ! skip_build_on_ubuntu_clang() }
                    }
                    agent {
                        dockerfile {
                            filename 'utils/docker/Dockerfile.ubuntu.20.04'
                            label 'docker_runner'
                            additionalBuildArgs dockerBuildArgs(deps_build:true) +
                                                " -t ${sanitized_JOB_NAME}-ubuntu20.04"
                        }
                    }
                    steps {
                        sconsBuild parallel_build: parallel_build(),
                                   scons_args: scons_faults_args() + " PREFIX=/opt/daos TARGET_TYPE=release",
                                   build_deps: "no"
                    }
                    post {
                        always {
                            recordIssues enabledForFailure: true,
                                         aggregatingResults: true,
                                         tool: clang(pattern: 'ubuntu20.04-clang-build.log',
                                                     id: "analysis-ubuntu20-clang")
                        }
                        unsuccessful {
                            sh """if [ -f config.log ]; then
                                      mv config.log config.log-ubuntu20.04-clang
                                  fi"""
                            archiveArtifacts artifacts: 'config.log-ubuntu20.04-clang',
                                             allowEmptyArchive: true
                        }
                    }
                }
                stage('Build on Leap 15') {
                    when {
                        beforeAgent true
                        expression { ! skip_build_on_leap15_gcc() }
                    }
                    agent {
                        dockerfile {
                            filename 'utils/docker/Dockerfile.leap.15'
                            label 'docker_runner'
                            additionalBuildArgs dockerBuildArgs(qb: quickbuild()) +
                                                " -t ${sanitized_JOB_NAME}-leap15 " +
                                                ' --build-arg QUICKBUILD_DEPS="' +
                                                quick_build_deps('leap15') + '"' +
                                                ' --build-arg REPOS="' + pr_repos() + '"'
                        }
                    }
                    steps {
                        sconsBuild parallel_build: parallel_build(),
                                   stash_files: 'ci/test_files_to_stash.txt',
                                   scons_args: scons_faults_args()
                    }
                    post {
                        always {
                            recordIssues enabledForFailure: true,
                                         aggregatingResults: true,
                                         tool: gcc4(pattern: 'leap15-gcc-build.log',
                                                    id: "analysis-gcc-leap15")
                        }
                        unsuccessful {
                            sh """if [ -f config.log ]; then
                                      mv config.log config.log-leap15-gcc
                                  fi"""
                            archiveArtifacts artifacts: 'config.log-leap15-gcc',
                                             allowEmptyArchive: true
                        }
                    }
                }
                stage('Build on Leap 15 with Clang') {
                    when {
                        beforeAgent true
                        expression { ! skip_build_on_landing_branch() }
                    }
                    agent {
                        dockerfile {
                            filename 'utils/docker/Dockerfile.leap.15'
                            label 'docker_runner'
                            additionalBuildArgs dockerBuildArgs(deps_build:true) +
                                                " -t ${sanitized_JOB_NAME}-leap15"
                        }
                    }
                    steps {
                        sconsBuild parallel_build: parallel_build(),
                                   scons_args: scons_faults_args() + " PREFIX=/opt/daos TARGET_TYPE=release",
                                   build_deps: "no"
                    }
                    post {
                        always {
                            recordIssues enabledForFailure: true,
                                         aggregatingResults: true,
                                         tool: clang(pattern: 'leap15-clang-build.log',
                                                     id: "analysis-leap15-clang")
                        }
                        unsuccessful {
                            sh """if [ -f config.log ]; then
                                      mv config.log config.log-leap15-clang
                                  fi"""
                            archiveArtifacts artifacts: 'config.log-leap15-clang',
                                             allowEmptyArchive: true
                        }
                    }
                }
                stage('Build on Leap 15 with Intel-C and TARGET_PREFIX') {
                    when {
                        beforeAgent true
                        expression { ! skip_build_on_leap15_icc() }
                    }
                    agent {
                        dockerfile {
                            filename 'utils/docker/Dockerfile.leap.15'
                            label 'docker_runner'
                            additionalBuildArgs dockerBuildArgs(deps_build:true) +
                                                " -t ${sanitized_JOB_NAME}-leap15"
                            args '-v /opt/intel:/opt/intel'
                        }
                    }
                    steps {
                        sconsBuild parallel_build: parallel_build(),
                                   scons_args: scons_faults_args() + " PREFIX=/opt/daos TARGET_TYPE=release",
                                   build_deps: "no"
                    }
                    post {
                        always {
                            recordIssues enabledForFailure: true,
                                         aggregatingResults: true,
                                         tool: intel(pattern: 'leap15-icc-build.log',
                                                     id: "analysis-leap15-intelc")
                        }
                        unsuccessful {
                            sh """if [ -f config.log ]; then
                                      mv config.log config.log-leap15-intelc
                                  fi"""
                            archiveArtifacts artifacts: 'config.log-leap15-intelc',
                                             allowEmptyArchive: true
                        }
                    }
                }
            }
        }
        stage('Unit Tests') {
            when {
                beforeAgent true
                expression { ! skip_unit_testing_stage() }
            }
            parallel {
                stage('Unit Test') {
                    when {
                      beforeAgent true
                      expression { ! skip_unit_test() }
                    }
                    agent {
                        label 'ci_vm1'
                    }
                    steps {
                        unitTest timeout_time: 30,
                                 inst_repos: pr_repos(),
                                 inst_rpms: unit_packages()
                    }
                    post {
                      always {
                            unitTestPost artifacts: ['unit_test_logs/*']
                        }
                    }
                }
                stage('NLT') {
                    when {
                      beforeAgent true
                      expression { ! skip_stage('nlt') }
                    }
                    agent {
                        label 'ci_nlt_1'
                    }
                    steps {
                        unitTest timeout_time: 30,
                                 inst_repos: pr_repos(),
                                 test_script: 'ci/unit/test_nlt.sh',
                                 inst_rpms: unit_packages()
                    }
                    post {
                      always {
                            unitTestPost artifacts: ['nlt_logs/*'],
                                         testResults: 'None',
                                         always_script: 'ci/unit/test_nlt_post.sh',
                                         valgrind_stash: 'centos7-gcc-nlt-memcheck'
                            recordIssues enabledForFailure: true,
                                         failOnError: false,
                                         ignoreFailedBuilds: false,
                                         ignoreQualityGate: true,
                                         name: "NLT server leaks",
                                         tool: issues(pattern: 'nlt-server-leaks.json',
                                           name: 'NLT server results',
                                           id: 'NLT_server')
                            recordIssues enabledForFailure: true,
                                         failOnError: false,
                                         ignoreFailedBuilds: false,
                                         ignoreQualityGate: true,
                                         name: "NLT client leaks",
                                         tool: issues(pattern: 'nlt-client-leaks.json',
                                           name: 'NLT client results',
                                           id: 'NLT_client')
                        }
                    }
                }
                stage('Unit Test Bullseye') {
                    when {
                      beforeAgent true
                      expression { ! skip_stage('bullseye', true) }
                    }
                    agent {
                        label 'ci_vm1'
                    }
                    steps {
                        unitTest timeout_time: 60,
                                 ignore_failure: true,
                                 inst_repos: pr_repos(),
                                 inst_rpms: unit_packages()
                    }
                    post {
                        always {
                            // This is only set while dealing with issues
                            // caused by code coverage instrumentation affecting
                            // test results, and while code coverage is being
                            // added.
                            unitTestPost ignore_failure: true,
                                         artifacts: ['covc_test_logs/*',
                                                     'covc_vm_test/**']
                        }
                    }
                } // stage('Unit test Bullseye')
                stage('Unit Test with memcheck') {
                    when {
                      beforeAgent true
                      expression { ! skip_stage('unit-test-memcheck') }
                    }
                    agent {
                        label 'ci_vm1'
                    }
                    steps {
                        unitTest timeout_time: 30,
                                 ignore_failure: true,
                                 inst_repos: pr_repos(),
                                 inst_rpms: unit_packages()
                    }
                    post {
                        always {
                            unitTestPost artifacts: ['unit_test_memcheck_logs.tar.gz',
                                                     'unit_test_memcheck_logs/*.log'],
                                         valgrind_stash: 'centos7-gcc-unit-memcheck'
                        }
                    }
                } // stage('Unit Test with memcheck')
            }
        }
        stage('Test') {
            when {
                beforeAgent true
                expression { ! skip_testing_stage() }
            }
            parallel {
                stage('Coverity on CentOS 7') {
                    when {
                        beforeAgent true
                        expression { ! skip_coverity() }
                    }
                    agent {
                        dockerfile {
                            filename 'utils/docker/Dockerfile.centos.7'
                            label 'docker_runner'
                            additionalBuildArgs dockerBuildArgs(qb: true) +
                                                " -t ${sanitized_JOB_NAME}-centos7 " +
                                                ' --build-arg QUICKBUILD_DEPS="' +
                                                quick_build_deps('centos7', true) + '"' +
                                                ' --build-arg REPOS="' + pr_repos() + '"'
                        }
                    }
                    steps {
                        sconsBuild coverity: "daos-stack/daos",
                                   parallel_build: parallel_build(),
                                   scons_exe: 'scons-3'
                    }
                    post {
                        success {
                            coverityPost condition: 'success'
                        }
                        unsuccessful {
                            coverityPost condition: 'unsuccessful'
                        }
                    }
                } // stage('Coverity on CentOS 7')
                stage('Functional on CentOS 7') {
                    when {
                        beforeAgent true
                        expression { ! skip_ftest('el7') }
                    }
                    agent {
                        label 'ci_vm9'
                    }
                    steps {
                        functionalTest inst_repos: daos_repos(),
                                       inst_rpms: functional_packages(),
                                       test_function: 'runTestFunctionalV2'
                    }
                    post {
                        always {
                            functionalTestPostV2()
                        }
                    }
                } // stage('Functional on CentOS 7')
                stage('Functional on Leap 15') {
                    when {
                        beforeAgent true
                        expression { ! skip_ftest('leap15') }
                    }
                    agent {
                        label 'ci_vm9'
                    }
                    steps {
                        functionalTest inst_repos: daos_repos(),
                                       inst_rpms: functional_packages(),
                                       test_function: 'runTestFunctionalV2'
                    }
                    post {
                        always {
                            functionalTestPostV2()
                        }
                    } // post
                } // stage('Functional on Leap 15')
                stage('Functional on Ubuntu 20.04') {
                    when {
                        beforeAgent true
                        expression { ! skip_ftest('ubuntu20') }
                    }
                    agent {
                        label 'ci_vm9'
                    }
                    steps {
                        functionalTest inst_repos: daos_repos(),
                                       inst_rpms: functional_packages(),
                                       test_function: 'runTestFunctionalV2'
                    }
                    post {
                        always {
                            functionalTestPostV2()
                        }
                    } // post
                } // stage('Functional on Ubuntu 20.04')
                stage('Functional_Hardware_Small') {
                    when {
                        beforeAgent true
                        expression { ! skip_ftest_hw('small') }
                    }
                    agent {
                        // 2 node cluster with 1 IB/node + 1 test control node
                        label 'ci_nvme3'
                    }
                    steps {
                        functionalTest target: hw_distro_target(),
                                       inst_repos: daos_repos(),
                                       inst_rpms: functional_packages(),
                                       test_function: 'runTestFunctionalV2'
                    }
                    post {
                        always {
                            functionalTestPostV2()
                        }
                    }
                } // stage('Functional_Hardware_Small')
                stage('Functional_Hardware_Medium') {
                    when {
                        beforeAgent true
                        expression { ! skip_ftest_hw('medium') }
                    }
                    agent {
                        // 4 node cluster with 2 IB/node + 1 test control node
                        label 'ci_nvme5'
                    }
                    steps {
                        functionalTest target: hw_distro_target(),
                                       inst_repos: daos_repos(),
                                       inst_rpms: functional_packages(),
                                       test_function: 'runTestFunctionalV2'
                   }
                    post {
                        always {
                            functionalTestPostV2()
                        }
                    }
                } // stage('Functional_Hardware_Medium')
                stage('Functional_Hardware_Large') {
                    when {
                        beforeAgent true
                        expression { ! skip_ftest_hw('large') }
                    }
                    agent {
                        // 8+ node cluster with 1 IB/node + 1 test control node
                        label 'ci_nvme9'
                    }
                    steps {
                        functionalTest target: hw_distro_target(),
                                       inst_repos: daos_repos(),
                                       inst_rpms: functional_packages(),
                                       test_function: 'runTestFunctionalV2'
                    }
                    post {
                        always {
                            functionalTestPostV2()
                        }
                    }
                } // stage('Functional_Hardware_Large')
                stage('Test CentOS 7 RPMs') {
                    when {
                        beforeAgent true
                        expression { ! skip_test_rpms_centos7() }
                    }
                    agent {
                        label 'ci_vm1'
                    }
                    steps {
                        testRpm inst_repos: daos_repos(),
                                daos_pkg_version: daos_packages_version()
                   }
                } // stage('Test CentOS 7 RPMs')
                stage('Scan CentOS 7 RPMs') {
                    when {
                        beforeAgent true
                        expression { ! skip_scan_rpms_centos7() }
                    }
                    agent {
                        label 'ci_vm1'
                    }
                    steps {
                        scanRpms inst_repos: daos_repos(),
                                 daos_pkg_version: daos_packages_version(),
                                 inst_rpms: 'clamav clamav-devel',
                                 test_script: 'ci/rpm/scan_daos.sh',
                                 junit_files: 'maldetect.xml'
                    }
                    post {
                        always {
                            junit 'maldetect.xml'
                        }
                    }
                } // stage('Scan CentOS 7 RPMs')
            } // parallel
        } // stage('Test')
        stage ('Test Report') {
            parallel {
                stage('Bullseye Report') {
                    when {
                      beforeAgent true
                      expression { ! skip_bullseye_report() }
                    }
                    agent {
                        dockerfile {
                            filename 'utils/docker/Dockerfile.centos.7'
                            label 'docker_runner'
                            additionalBuildArgs dockerBuildArgs(qb: quickbuild()) +
                                " -t ${sanitized_JOB_NAME}-centos7 " +
                                ' --build-arg BULLSEYE=' + env.BULLSEYE +
                                ' --build-arg QUICKBUILD_DEPS="' +
                                quick_build_deps('centos7') + '"' +
                                ' --build-arg REPOS="' + pr_repos() + '"'
                        }
                    }
                    steps {
                        // The coverage_healthy is primarily set here
                        // while the code coverage feature is being implemented.
                        cloverReportPublish coverage_stashes: ['centos7-covc-unit-cov'],
                                            coverage_healthy: [methodCoverage: 0,
                                                               conditionalCoverage: 0,
                                                               statementCoverage: 0],
                                            ignore_failure: true
                    }
                } // stage('Bullseye Report')
            } // parallel
        } // stage ('Test Report')
    } // stages
    post {
        always {
            valgrindReportPublish valgrind_stashes: ['centos7-gcc-nlt-memcheck',
                                                     'centos7-gcc-unit-memcheck']
        }
        unsuccessful {
            notifyBrokenBranch branches: target_branch
        }
    } // post
}<|MERGE_RESOLUTION|>--- conflicted
+++ resolved
@@ -156,18 +156,12 @@
                            'libyaml-devel ' +
                            'valgrind-devel patchelf'
         if (need_qb) {
-<<<<<<< HEAD
-            // TODO: these should be gotten from the Requires: of RPM
-            packages += " spdk-tools mercury-2.0.0~rc1" +
-                        " libisa-l_crypto libfabric-debuginfo"
-=======
             unstash stage_info['target'] + '-required-mercury-rpm-version'
             packages += " spdk-tools mercury-" +
                         readFile(stage_info['target'] +
                                  '-required-mercury-rpm-version').trim() +
-                        " boost-devel libisa-l_crypto libfabric-debuginfo" +
+                        " libisa-l_crypto libfabric-debuginfo" +
                         " argobots-debuginfo protobuf-c-debuginfo"
->>>>>>> 9916e14f
         }
         return packages
     } else {
@@ -861,12 +855,9 @@
                     }
                     steps {
                         sconsBuild parallel_build: parallel_build(),
-<<<<<<< HEAD
                                    scons_exe: 'scons-3'
-=======
                                    scons_args: "PREFIX=/opt/daos TARGET_TYPE=release",
                                    build_deps: "no"
->>>>>>> 9916e14f
                     }
                     post {
                         always {
@@ -903,12 +894,9 @@
                     }
                     steps {
                         sconsBuild parallel_build: parallel_build(),
-<<<<<<< HEAD
                                    scons_exe: 'scons-3'
-=======
                                    scons_args: "PREFIX=/opt/daos TARGET_TYPE=release",
                                    build_deps: "no"
->>>>>>> 9916e14f
                     }
                     post {
                         always {
@@ -944,13 +932,9 @@
                     }
                     steps {
                         sconsBuild parallel_build: parallel_build(),
-<<<<<<< HEAD
                                    scons_exe: 'scons-3',
-                                   scons_args: scons_faults_args()
-=======
                                    scons_args: scons_faults_args() + " PREFIX=/opt/daos TARGET_TYPE=release",
                                    build_deps: "no"
->>>>>>> 9916e14f
                     }
                     post {
                         always {
