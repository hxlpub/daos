--- conflicted
+++ resolved
@@ -14,11 +14,8 @@
 import re
 import socket
 import subprocess
-<<<<<<< HEAD
 import site
-=======
 from sys import version_info
->>>>>>> 844199fe
 import sys
 import time
 import yaml
@@ -508,7 +505,7 @@
     return matches
 
 
-def get_test_list(tags, python_version):
+def get_test_list(tags):
     """Generate a list of tests and avocado tag filter from a list of tags.
 
     Args:
@@ -550,15 +547,11 @@
     if test_tags or not test_list:
         if not test_list:
             test_list = ["./"]
-<<<<<<< HEAD
         version = float(get_output(["avocado", "-v"]).split()[-1])
         if version >= 82.0:
             command = ["avocado", "--paginator=off", "list"]
         else:
             command = ["avocado", "list", "--paginator=off"]
-=======
-        command = ["avocado-" + python_version, "list", "--paginator=off"]
->>>>>>> 844199fe
         for test_tag in test_tags:
             command.append(str(test_tag))
         command.extend(test_list if test_list else ["./"])
@@ -861,7 +854,7 @@
          daos_test_log_dir])
 
 
-def run_tests(test_files, tag_filter, args, python_version):
+def run_tests(test_files, tag_filter, args):
     """Run or display the test commands.
 
     Args:
@@ -876,13 +869,12 @@
     return_code = 0
 
     # Determine the location of the avocado logs for archiving or renaming
-    data = get_output(["avocado-" + python_version, "config"]).strip()
+    data = get_output(["avocado", "config"]).strip()
     avocado_logs_dir = re.findall(r"datadir\.paths\.logs_dir\s+(.*)", data)
     avocado_logs_dir = os.path.expanduser(avocado_logs_dir[0])
     print("Avocado logs stored in {}".format(avocado_logs_dir))
 
     # Create the base avocado run command
-<<<<<<< HEAD
     version = float(get_output(["avocado", "-v"]).split()[-1])
     command_list = ["avocado"]
     if not args.sparse and version >= 82.0:
@@ -892,16 +884,6 @@
     command_list.extend(["--html-job-result", "on"])
     command_list.extend(["--tap-job-result", "off"])
     if not args.sparse and version < 82.0:
-=======
-    command_list = [
-        "avocado-" + python_version,
-        "run",
-        "--ignore-missing-references", "on",
-        "--html-job-result", "on",
-        "--tap-job-result", "off",
-    ]
-    if not args.sparse:
->>>>>>> 844199fe
         command_list.append("--show-job-log")
     if tag_filter:
         command_list.extend(tag_filter)
@@ -2043,16 +2025,8 @@
     if args.nvme and args.nvme.startswith("auto"):
         args.nvme = get_nvme_replacement(args)
 
-    # Figure out which python version we are running with
-    python_version = get_output(['rpm', '--eval', '%python{}_version'.format(
-        version_info.major)]).strip()
-    if python_version.startswith("%python"):
-        print("Failure getting python version.  Is python{{2,3}}-rpm-macros "
-              "installed on {}?".format(socket.gethostname()))
-        sys.exit(1)
-
     # Process the tags argument to determine which tests to run
-    tag_filter, test_list = get_test_list(args.tags, python_version)
+    tag_filter, test_list = get_test_list(args.tags)
 
     # Verify at least one test was requested
     if not test_list:
@@ -2079,7 +2053,7 @@
     generate_certs()
 
     # Run all the tests
-    status = run_tests(test_files, tag_filter, args, python_version)
+    status = run_tests(test_files, tag_filter, args)
 
     # Process the avocado run return codes and only treat job and command
     # failures as errors.
