#!/usr/bin/python
"""
  (C) Copyright 2020-2021 Intel Corporation.

  SPDX-License-Identifier: BSD-2-Clause-Patent
"""


from apricot import TestWithServers
from server_utils import ServerFailed


class DaosServerConfigTest(TestWithServers):
    """Daos server configuration tests.

    Test Class Description:
        Simple test to verify that the daos_server starts/stops properly given
        positive and negative values to its configuration file.

    :avocado: recursive
    """

    def __init__(self, *args, **kwargs):
        """Initialize a DaosServerConfigTest object."""
<<<<<<< HEAD
        super().__init__(*args, **kwargs)
=======
        super(DaosServerConfigTest, self).__init__(*args, **kwargs)
        self.start_agents_once = False
>>>>>>> 5bc3ecb5
        self.start_servers_once = False
        self.setup_start_agents = False
        self.setup_start_servers = False

    def test_daos_server_config_basic(self):
        """JIRA ID: DAOS-1525.

        Test Description: Test daos_server start/stops properly.
        on the system.

        :avocado: tags=all,small,control,daily_regression,server_start,basic
        """
        # Setup the servers
        self.add_server_manager()
        self.configure_manager(
            "server", self.server_managers[0], self.hostlist_servers,
            self.hostfile_servers_slots)

        # Get the input to verify
        c_val = self.params.get("config_val", "/run/server_config_val/*/")

        # Identify the attribute and modify its value to test value
        self.assertTrue(
            self.server_managers[0].set_config_value(c_val[0], c_val[1]),
            "Error setting the '{}' config file parameter to '{}'".format(
                c_val[0], c_val[1]))

        self.log.info(
            "Starting server with %s = %s, expected to %s",
            c_val[0], c_val[1], c_val[2])

        try:
            self.server_managers[0].start()
            exception = None
        except ServerFailed as err:
            exception = err

        # Verify
        fail_message = ""
        if c_val[2] == "FAIL" and exception is None:
            self.log.error("Server was expected to fail")
            fail_message = (
                "Server start completed successfully when it was expected to "
                "fail with {} = {}".format(c_val[0], c_val[1]))
        elif c_val[2] == "PASS" and exception is not None:
            self.log.error("Server was expected to start")
            fail_message = (
                "Server start failed when it was expected to complete "
                "successfully with {} = {}: {}".format(
                    c_val[0], c_val[1], exception))

        if fail_message:
            self.fail(fail_message)
        self.log.info("Test passed!")<|MERGE_RESOLUTION|>--- conflicted
+++ resolved
@@ -22,12 +22,8 @@
 
     def __init__(self, *args, **kwargs):
         """Initialize a DaosServerConfigTest object."""
-<<<<<<< HEAD
         super().__init__(*args, **kwargs)
-=======
-        super(DaosServerConfigTest, self).__init__(*args, **kwargs)
         self.start_agents_once = False
->>>>>>> 5bc3ecb5
         self.start_servers_once = False
         self.setup_start_agents = False
         self.setup_start_servers = False
