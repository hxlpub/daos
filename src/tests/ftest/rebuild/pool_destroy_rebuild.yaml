# change host names to your reserved nodes, the
# required quantity is indicated by the placeholders
hosts:
  test_servers:
    - server-A
    - server-B
  test_clients:
    - client-C
timeout: 180
server_config:
  servers_per_host: 2
  name: daos_server
  servers:
    0:
      targets: 4
      pinned_numa_node: 0
      nr_xs_helpers: 1
      fabric_iface: ib0
      fabric_iface_port: 31317
      log_file: daos_server0.log
      bdev_class: nvme
      bdev_list: ["0000:81:00.0"]
      scm_class: dcpm
      scm_list: ["/dev/pmem0"]
      scm_mount: /mnt/daos0
    1:
      targets: 4
      pinned_numa_node: 1
      nr_xs_helpers: 1
      fabric_iface: ib1
      fabric_iface_port: 31417
      log_file: daos_server1.log
      bdev_class: nvme
      bdev_list: ["0000:da:00.0"]
      scm_class: dcpm
      scm_list: ["/dev/pmem1"]
      scm_mount: /mnt/daos1
testparams:
  ranks:
    rank_to_kill: 3
pool:
  mode: 146
  name: daos_server
  scm_size: 2G
  nvme_size: 28G
  svcn: 1
  control_method: dmg
<<<<<<< HEAD
  pool_query_timeout: 30
=======
  pool_query_timeout: 15
>>>>>>> 98c1ddd4
container:
  type: POSIX
  control_method: daos
  oclass: RP_2GX
ior:
    client_processes:
        np_8:
            np: 8
    repetitions: 1
    api: DFS
    dfs_oclass: "RP_2GX"
    flags: "-w -W -k -G 1"
    transfersize_blocksize:
      1M:
        transfer_size: '1M'
        block_size: '1G'<|MERGE_RESOLUTION|>--- conflicted
+++ resolved
@@ -45,11 +45,7 @@
   nvme_size: 28G
   svcn: 1
   control_method: dmg
-<<<<<<< HEAD
-  pool_query_timeout: 30
-=======
   pool_query_timeout: 15
->>>>>>> 98c1ddd4
 container:
   type: POSIX
   control_method: daos
