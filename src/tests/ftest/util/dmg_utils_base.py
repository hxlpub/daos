--- conflicted
+++ resolved
@@ -562,7 +562,6 @@
                 self.force = FormattedParameter("--force", False)
                 self.ranks = FormattedParameter("--ranks={}")
 
-<<<<<<< HEAD
         class EraseSubCommand(CommandWithParameters):
             """Defines an object for the dmg system erase command."""
 
@@ -570,7 +569,7 @@
                 """Create a dmg system erase command object."""
                 super().__init__(
                     "/run/dmg/system/erase/*", "erase")
-=======
+
     class TelemetrySubCommand(CommandWithSubCommand):
         """Defines an object for the dmg telemetry sub command."""
 
@@ -622,5 +621,4 @@
                         "/run/dmg/telemetry/metrics/query/*", "query")
                     self.host = FormattedParameter("--host={}", None)
                     self.port = FormattedParameter("--port={}", None)
-                    self.metrics = FormattedParameter("--metrics={}", None)
->>>>>>> ab53aeea
+                    self.metrics = FormattedParameter("--metrics={}", None)