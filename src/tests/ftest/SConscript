--- conflicted
+++ resolved
@@ -17,11 +17,7 @@
             'object', 'osa', 'pool', 'rebuild', 'security',
             'server', 'soak', 'unittest', 'erasurecode',
             'datamover', 'scripts', 'dbench', 'harness',
-<<<<<<< HEAD
-            'scrubber', 'telemetry']
-=======
-            'telemetry', 'deployment']
->>>>>>> 4123bd29
+            'telemetry', 'deployment', 'scrubber']
 
     for sub_dir in dirs:
         env.Install(os.path.join(ftest_install_dir, sub_dir),
