--- conflicted
+++ resolved
@@ -723,19 +723,6 @@
 }
 
 static void
-<<<<<<< HEAD
-dfs_test_rename(void **state)
-{
-	test_arg_t		*arg = *state;
-	dfs_obj_t		*obj1, *obj2;
-	char			*f1 = "f1";
-	char			*f2 = "f2";
-	d_sg_list_t		sgl;
-	d_iov_t			iov;
-	char			buf[64];
-	struct stat		stbuf;
-	int			rc;
-=======
 dfs_test_io_error_code(void **state)
 {
 	test_arg_t	*arg = *state;
@@ -748,53 +735,10 @@
 	char		buf[10];
 	daos_size_t	read_size;
 	int		rc;
->>>>>>> bbe7edbd
 
 	if (arg->myrank != 0)
 		return;
 
-<<<<<<< HEAD
-	rc = dfs_open(dfs_mt, NULL, f1, S_IFREG | S_IWUSR | S_IRUSR | S_IXUSR,
-		      O_RDWR | O_CREAT | O_EXCL, 0, 0, NULL, &obj1);
-	assert_int_equal(rc, 0);
-	rc = dfs_open(dfs_mt, NULL, f2, S_IFREG | S_IWUSR | S_IRUSR | S_IXUSR,
-		      O_RDWR | O_CREAT | O_EXCL, 0, 0, NULL, &obj2);
-	assert_int_equal(rc, 0);
-
-	d_iov_set(&iov, buf, 64);
-	sgl.sg_nr = 1;
-	sgl.sg_nr_out = 1;
-	sgl.sg_iovs = &iov;
-	dts_buf_render(buf, 64);
-	rc = dfs_write(dfs_mt, obj2, &sgl, 64, NULL);
-	assert_int_equal(rc, 0);
-
-	rc = dfs_release(obj2);
-	assert_int_equal(rc, 0);
-	rc = dfs_release(obj1);
-	assert_int_equal(rc, 0);
-
-	rc = dfs_stat(dfs_mt, NULL, f1, &stbuf);
-	assert_int_equal(rc, 0);
-	rc = dfs_stat(dfs_mt, NULL, f2, &stbuf);
-	assert_int_equal(rc, 0);
-
-	rc = dfs_chmod(dfs_mt, NULL, f1, S_IFREG | S_IRUSR | S_IWUSR);
-	assert_int_equal(rc, 0);
-	rc = dfs_chmod(dfs_mt, NULL, f2, S_IFREG | S_IRUSR | S_IWUSR | S_IXUSR);
-	assert_int_equal(rc, 0);
-
-	rc = dfs_stat(dfs_mt, NULL, f1, &stbuf);
-	assert_int_equal(rc, 0);
-	rc = dfs_stat(dfs_mt, NULL, f2, &stbuf);
-	assert_int_equal(rc, 0);
-
-	rc = dfs_move(dfs_mt, NULL, f2, NULL, f1, NULL);
-	assert_int_equal(rc, 0);
-
-	rc = dfs_remove(dfs_mt, NULL, f1, 0, NULL);
-	assert_int_equal(rc, 0);
-=======
 	rc = dfs_open(dfs_mt, NULL, "io_error", S_IFREG | S_IWUSR | S_IRUSR,
 		      O_RDWR | O_CREAT, 0, 0, NULL, &file);
 	assert_int_equal(rc, 0);
@@ -927,7 +871,64 @@
 
 	dfs_test_rm(name);
 	MPI_Barrier(MPI_COMM_WORLD);
->>>>>>> bbe7edbd
+}
+
+static void
+dfs_test_rename(void **state)
+{
+	test_arg_t		*arg = *state;
+	dfs_obj_t		*obj1, *obj2;
+	char			*f1 = "f1";
+	char			*f2 = "f2";
+	d_sg_list_t		sgl;
+	d_iov_t			iov;
+	char			buf[64];
+	struct stat		stbuf;
+	int			rc;
+
+	if (arg->myrank != 0)
+		return;
+
+	rc = dfs_open(dfs_mt, NULL, f1, S_IFREG | S_IWUSR | S_IRUSR | S_IXUSR,
+		      O_RDWR | O_CREAT | O_EXCL, 0, 0, NULL, &obj1);
+	assert_int_equal(rc, 0);
+	rc = dfs_open(dfs_mt, NULL, f2, S_IFREG | S_IWUSR | S_IRUSR | S_IXUSR,
+		      O_RDWR | O_CREAT | O_EXCL, 0, 0, NULL, &obj2);
+	assert_int_equal(rc, 0);
+
+	d_iov_set(&iov, buf, 64);
+	sgl.sg_nr = 1;
+	sgl.sg_nr_out = 1;
+	sgl.sg_iovs = &iov;
+	dts_buf_render(buf, 64);
+	rc = dfs_write(dfs_mt, obj2, &sgl, 64, NULL);
+	assert_int_equal(rc, 0);
+
+	rc = dfs_release(obj2);
+	assert_int_equal(rc, 0);
+	rc = dfs_release(obj1);
+	assert_int_equal(rc, 0);
+
+	rc = dfs_stat(dfs_mt, NULL, f1, &stbuf);
+	assert_int_equal(rc, 0);
+	rc = dfs_stat(dfs_mt, NULL, f2, &stbuf);
+	assert_int_equal(rc, 0);
+
+	rc = dfs_chmod(dfs_mt, NULL, f1, S_IFREG | S_IRUSR | S_IWUSR);
+	assert_int_equal(rc, 0);
+	rc = dfs_chmod(dfs_mt, NULL, f2, S_IFREG | S_IRUSR | S_IWUSR | S_IXUSR);
+	assert_int_equal(rc, 0);
+
+	rc = dfs_stat(dfs_mt, NULL, f1, &stbuf);
+	assert_int_equal(rc, 0);
+	rc = dfs_stat(dfs_mt, NULL, f2, &stbuf);
+	assert_int_equal(rc, 0);
+
+	rc = dfs_move(dfs_mt, NULL, f2, NULL, f1, NULL);
+	assert_int_equal(rc, 0);
+
+	rc = dfs_remove(dfs_mt, NULL, f1, 0, NULL);
+	assert_int_equal(rc, 0);
 }
 
 static const struct CMUnitTest dfs_unit_tests[] = {
@@ -945,17 +946,14 @@
 	  dfs_test_read_shared_file, async_disable, test_case_teardown},
 	{ "DFS_UNIT_TEST7: DFS lookupx",
 	  dfs_test_lookupx, async_disable, test_case_teardown},
-<<<<<<< HEAD
-	{ "DFS_UNIT_TEST8: Simple rename",
+	{ "DFS_UNIT_TEST8: DFS IO sync error code",
+	  dfs_test_io_error_code, async_disable, test_case_teardown},
+	{ "DFS_UNIT_TEST9: DFS IO async error code",
+	  dfs_test_io_error_code, async_enable, test_case_teardown},
+	{ "DFS_UNIT_TEST10: multi-threads mkdir same dir",
+	  dfs_test_mt_mkdir, async_disable, test_case_teardown},
+	{ "DFS_UNIT_TEST11: Simple rename",
 	  dfs_test_rename, async_disable, test_case_teardown},
-=======
-	{ "DFS_UNIT_TEST7: DFS IO sync error code",
-	  dfs_test_io_error_code, async_disable, test_case_teardown},
-	{ "DFS_UNIT_TEST8: DFS IO async error code",
-	  dfs_test_io_error_code, async_enable, test_case_teardown},
-	{ "DFS_UNIT_TEST9: multi-threads mkdir same dir",
-	  dfs_test_mt_mkdir, async_disable, test_case_teardown},
->>>>>>> bbe7edbd
 };
 
 static int
