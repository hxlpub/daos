--- conflicted
+++ resolved
@@ -36,20 +36,10 @@
 		entry.entry_timeout = ie->ie_dfs->dfs_attr_timeout;
 	}
 
-<<<<<<< HEAD
 	if (!is_new && ie->ie_dfs->dfs_multi_user) {
 		rc = dfuse_get_uid(ie);
 		if (rc)
 			D_GOTO(out_decref, rc);
-=======
-	if (ie->ie_stat.st_ino == 0) {
-		rc = dfs_obj2id(ie->ie_obj, &ie->ie_oid);
-		if (rc)
-			D_GOTO(out_decref, rc);
-
-		dfuse_compute_inode(ie->ie_dfs, &ie->ie_oid,
-				    &ie->ie_stat.st_ino);
->>>>>>> a35e0c9f
 	}
 
 	entry.attr = ie->ie_stat;
@@ -221,21 +211,12 @@
 		if (rc != -DER_SUCCESS) {
 			if (rc == -DER_NO_PERM)
 				DFUSE_TRA_DEBUG(ie,
-<<<<<<< HEAD
-						"daos_pool_connect() failed, " DF_RC "\n",
-						DP_RC(rc));
-			else
-				DFUSE_TRA_WARNING(ie,
-						  "daos_pool_connect() failed, " DF_RC "\n",
-						  DP_RC(rc));
-=======
 						"daos_pool_connect() failed, "
 						DF_RC"\n", DP_RC(rc));
 			else
 				DFUSE_TRA_WARNING(ie,
 						  "daos_pool_connect() failed, "
-						  DF_RC"\n", DP_RC(rc));
->>>>>>> a35e0c9f
+						  DF_RC "\n", DP_RC(rc));
 			D_GOTO(out_err, ret = daos_der2errno(rc));
 		}
 	}
@@ -310,19 +291,12 @@
 
 	ie->ie_stat.st_ino = dfs->dfs_ino;
 
-<<<<<<< HEAD
 	dfs_obj2id(ie->ie_obj, &ie->ie_oid);
 
-	ie->ie_dfs = dfs;
-
-	DFUSE_TRA_DEBUG(dfs, "UNS entry point activated, root %lu",
-			dfs->dfs_ino);
-=======
 	ie->ie_dfs = dfs;
 
 	DFUSE_TRA_INFO(dfs, "UNS entry point activated, root %lu",
 		       dfs->dfs_ino);
->>>>>>> a35e0c9f
 
 	D_MUTEX_UNLOCK(&fs_handle->dpi_info->di_lock);
 	return 0;
