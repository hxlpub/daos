--- conflicted
+++ resolved
@@ -32,15 +32,12 @@
 	/* Set the caching attributes of this entry */
 	entry.attr_timeout = ie->ie_dfs->dfs_attr_timeout;
 
-<<<<<<< HEAD
 	if (!is_new && ie->ie_dfs->dfs_multi_user) {
 		rc = dfuse_get_uid(ie);
 		if (rc)
-			D_GOTO(out_decref, rc);
-	}
-
-=======
->>>>>>> d70d2235
+			D_GOTO(out_err, rc);
+	}
+
 	entry.attr = ie->ie_stat;
 	entry.generation = 1;
 	entry.ino = entry.attr.st_ino;
@@ -220,14 +217,10 @@
 		if (dfs == NULL)
 			D_GOTO(out_pool, ret = ENOMEM);
 
-<<<<<<< HEAD
 		if (fs_handle->dpi_info->di_multi_user)
 			dfs->dfs_ops = &dfuse_dfs_ops_safe;
 		else
 			dfs->dfs_ops = &dfuse_dfs_ops;
-=======
-		dfs->dfs_ops = &dfuse_dfs_ops;
->>>>>>> d70d2235
 		DFUSE_TRA_UP(dfs, dfp, "dfs");
 		uuid_copy(dfs->dfs_cont, dattr.da_cuuid);
 		d_list_add(&dfs->dfs_list, &dfp->dfp_dfs_list);
