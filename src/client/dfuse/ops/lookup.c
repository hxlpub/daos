/**
 * (C) Copyright 2016-2021 Intel Corporation.
 *
 * SPDX-License-Identifier: BSD-2-Clause-Patent
 */

#include "dfuse_common.h"
#include "dfuse.h"

#include "daos_uns.h"

char *duns_xattr_name = DUNS_XATTR_NAME;

void
dfuse_reply_entry(struct dfuse_projection_info *fs_handle,
		  struct dfuse_inode_entry *ie,
		  struct fuse_file_info *fi_out,
		  bool is_new,
		  fuse_req_t req)
{
	struct fuse_entry_param	entry = {0};
	d_list_t		*rlink;
	int			rc;

	D_ASSERT(ie->ie_parent);
	D_ASSERT(ie->ie_dfs);

	/* Do not cache directory attributes as this does not work with uns */
	if (!S_ISDIR(ie->ie_stat.st_mode))
		entry.entry_timeout = ie->ie_dfs->dfs_attr_timeout;

	ie->ie_root = (ie->ie_stat.st_ino == ie->ie_dfs->dfs_ino);

	/* Set the caching attributes of this entry */
	entry.attr_timeout = ie->ie_dfs->dfs_attr_timeout;

	if (!is_new && ie->ie_dfs->dfs_multi_user) {
		rc = dfuse_get_uid(ie);
		if (rc)
			D_GOTO(out_err, rc);
	}

	entry.attr = ie->ie_stat;
	entry.generation = 1;
	entry.ino = entry.attr.st_ino;
	DFUSE_TRA_DEBUG(ie, "Inserting inode %#lx mode 0%o",
			entry.ino, ie->ie_stat.st_mode);

	rlink = d_hash_rec_find_insert(&fs_handle->dpi_iet,
				       &ie->ie_stat.st_ino,
				       sizeof(ie->ie_stat.st_ino),
				       &ie->ie_htl);

	if (rlink != &ie->ie_htl) {
		struct dfuse_inode_entry *inode;

		inode = container_of(rlink, struct dfuse_inode_entry, ie_htl);

		/* The lookup has resulted in an existing file, so reuse that
		 * entry, drop the inode in the lookup descriptor and do not
		 * keep a reference on the parent.
		 */

		/* Update the existing object with the new name/parent */

		DFUSE_TRA_DEBUG(inode, "inode dfs %p %#lx hi %#lx lo %#lx",
				inode->ie_dfs,
				inode->ie_dfs->dfs_ino,
				inode->ie_oid.hi,
				inode->ie_oid.lo);

		DFUSE_TRA_DEBUG(ie, "inode dfs %p %#lx hi %#lx lo %#lx",
				ie->ie_dfs,
				ie->ie_dfs->dfs_ino,
				ie->ie_oid.hi,
				ie->ie_oid.lo);

		/* Check for conflicts, in either the dfs or oid space.  This
		 * can happen because of the fact we squash larger identifiers
		 * into a shorter 64 bit space, but if the bitshifting is right
		 * it shouldn't happen until there are a large number of active
		 * files. DAOS-4928 has more details.
		 */
		if (ie->ie_dfs != inode->ie_dfs) {
			DFUSE_TRA_ERROR(inode, "Duplicate inode found (dfs)");
			D_GOTO(out_err, rc = EIO);
		}

		/* Check the OID */
		if (ie->ie_oid.lo != inode->ie_oid.lo ||
		    ie->ie_oid.hi != inode->ie_oid.hi) {
			DFUSE_TRA_ERROR(inode, "Duplicate inode found (oid)");
			D_GOTO(out_err, rc = EIO);
		}

		DFUSE_TRA_DEBUG(inode,
				"Maybe updating parent inode %#lx dfs_ino %#lx",
				entry.ino, ie->ie_dfs->dfs_ino);

		if (ie->ie_stat.st_ino == ie->ie_dfs->dfs_ino) {
			DFUSE_TRA_DEBUG(inode, "Not updating parent");
		} else {
			rc = dfs_update_parent(inode->ie_obj, ie->ie_obj,
					       ie->ie_name);
			if (rc != 0)
				DFUSE_TRA_ERROR(inode,
						"dfs_update_parent() failed %d",
						rc);
		}
		inode->ie_parent = ie->ie_parent;
		strncpy(inode->ie_name, ie->ie_name, NAME_MAX + 1);

		atomic_fetch_sub_relaxed(&ie->ie_ref, 1);
		dfuse_ie_close(fs_handle, ie);
		ie = inode;
	}

	if (fi_out)
		DFUSE_REPLY_CREATE(ie, req, entry, fi_out);
	else
		DFUSE_REPLY_ENTRY(ie, req, entry);
	return;
out_err:
	DFUSE_REPLY_ERR_RAW(fs_handle, req, rc);
	dfs_release(ie->ie_obj);
}

/* Check for and set a unified namespace entry point.
 *
 * This function will check for and configure a inode as
 * a new entry point of possible, and modify the inode
 * as required.
 *
 * On failure it will return error.
 *
 */
int
check_for_uns_ep(struct dfuse_projection_info *fs_handle,
		 struct dfuse_inode_entry *ie, char *attr, daos_size_t len)
{
	int			rc;
	struct duns_attr_t	dattr = {};
	struct dfuse_cont	*dfs = NULL;
	struct dfuse_pool	*dfp = NULL;

	rc = duns_parse_attr(attr, len, &dattr);
	if (rc)
		return rc;

	if (dattr.da_type != DAOS_PROP_CO_LAYOUT_POSIX)
		return ENOTSUP;

	/* Search the currently connect dfp list, if one matches then use that,
	 * otherwise allocate a new one.
	 */

<<<<<<< HEAD
	d_list_for_each_entry(dfpi, &fs_handle->dpi_info->di_dfp_list,
			      dfp_list) {
		if (uuid_compare(dattr.da_puuid, dfpi->dfp_pool) != 0)
			continue;

		DFUSE_TRA_DEBUG(ie, "Reusing dfp %p", dfpi);
		dfp = dfpi;
		break;
	}

	if (!dfp) {
		D_ALLOC_PTR(dfp);
		if (dfp == NULL)
			D_GOTO(out_err, ret = ENOMEM);

		DFUSE_TRA_UP(dfp, ie->ie_dfs->dfs_dfp, "dfp");
		D_INIT_LIST_HEAD(&dfp->dfp_dfs_list);

		d_list_add(&dfp->dfp_list, &fs_handle->dpi_info->di_dfp_list);
		new_pool = true;

		uuid_copy(dfp->dfp_pool, dattr.da_puuid);

		/* Connect to DAOS pool */
		rc = daos_pool_connect(dfp->dfp_pool,
				       fs_handle->dpi_info->di_group,
				       DAOS_PC_RW,
				       &dfp->dfp_poh, &dfp->dfp_pool_info,
				       NULL);
		if (rc != -DER_SUCCESS) {
			if (rc == -DER_NO_PERM)
				DFUSE_TRA_DEBUG(ie,
						"daos_pool_connect() failed, "
						DF_RC"\n", DP_RC(rc));
			else
				DFUSE_TRA_WARNING(ie,
						  "daos_pool_connect() failed, "
						  DF_RC "\n", DP_RC(rc));
			D_GOTO(out_err, ret = daos_der2errno(rc));
		}
	}

	d_list_for_each_entry(dfsi, &dfp->dfp_dfs_list,	dfs_list) {
		if (uuid_compare(dattr.da_cuuid, dfsi->dfs_cont) != 0)
			continue;

		DFUSE_TRA_DEBUG(ie, "Reusing dfs %p", dfsi);
		dfs = dfsi;
		break;
	}

	if (!dfs) {
		D_ALLOC_PTR(dfs);
		if (dfs == NULL)
			D_GOTO(out_pool, ret = ENOMEM);

		if (fs_handle->dpi_info->di_multi_user)
			dfs->dfs_ops = &dfuse_dfs_ops_safe;
		else
			dfs->dfs_ops = &dfuse_dfs_ops;
		DFUSE_TRA_UP(dfs, dfp, "dfs");
		uuid_copy(dfs->dfs_cont, dattr.da_cuuid);
		d_list_add(&dfs->dfs_list, &dfp->dfp_dfs_list);
		new_cont = true;

		dfuse_dfs_init(dfs, ie->ie_dfs);

		/* Try to open the DAOS container (the mountpoint) */
		rc = daos_cont_open(dfp->dfp_poh, dfs->dfs_cont, DAOS_COO_RW,
				    &dfs->dfs_coh, NULL, NULL);
		if (rc) {
			DFUSE_LOG_ERROR("Failed container open (%d)",
					rc);
			D_GOTO(out_pool, ret = daos_der2errno(rc));
		}
=======
	rc = dfuse_pool_open(fs_handle, &dattr.da_puuid, &dfp);
	if (rc != -DER_SUCCESS)
		D_GOTO(out_err, rc);
>>>>>>> 9d119893

	rc = dfuse_cont_open(fs_handle, dfp, &dattr.da_cuuid, &dfs);
	if (rc != -DER_SUCCESS)
		D_GOTO(out_dfp, rc);

	/* The inode has a reference to the dfs, so keep that. */
	d_hash_rec_decref(&fs_handle->dpi_pool_table, &dfp->dfp_entry);

	rc = dfs_release(ie->ie_obj);
	if (rc) {
		DFUSE_TRA_ERROR(dfs, "dfs_release() failed: (%s)",
				strerror(rc));
		D_GOTO(out_dfs, rc);
	}

	rc = dfs_lookup(dfs->dfs_ns, "/", O_RDWR, &ie->ie_obj,
			NULL, &ie->ie_stat);
	if (rc) {
		DFUSE_TRA_ERROR(dfs, "dfs_lookup() failed: (%s)",
				strerror(rc));
		D_GOTO(out_dfs, rc);
	}

	ie->ie_stat.st_ino = dfs->dfs_ino;

	dfs_obj2id(ie->ie_obj, &ie->ie_oid);

	ie->ie_dfs = dfs;

	DFUSE_TRA_INFO(dfs, "UNS entry point activated, root %#lx",
		       dfs->dfs_ino);

	return rc;
out_dfs:
	d_hash_rec_decref(&dfp->dfp_cont_table, &dfs->dfs_entry);
out_dfp:
	d_hash_rec_decref(&fs_handle->dpi_pool_table, &dfs->dfs_dfp->dfp_entry);
out_err:
	return rc;
}

void
dfuse_cb_lookup(fuse_req_t req, struct dfuse_inode_entry *parent,
		const char *name)
{
	struct dfuse_projection_info	*fs_handle = fuse_req_userdata(req);
	struct dfuse_inode_entry	*ie = NULL;
	int				rc;
	char				out[DUNS_MAX_XATTR_LEN];
	char				*outp = &out[0];
	daos_size_t			attr_len = DUNS_MAX_XATTR_LEN;

	DFUSE_TRA_DEBUG(fs_handle,
			"Parent:%#lx '%s'", parent->ie_stat.st_ino, name);

	D_ALLOC_PTR(ie);
	if (!ie)
		D_GOTO(err, rc = ENOMEM);

	DFUSE_TRA_UP(ie, parent, "inode");

	ie->ie_parent = parent->ie_stat.st_ino;
	ie->ie_dfs = parent->ie_dfs;

	rc = dfs_lookupx(parent->ie_dfs->dfs_ns, parent->ie_obj, name,
			 O_RDWR | O_NOFOLLOW, &ie->ie_obj, NULL, &ie->ie_stat,
			 1, &duns_xattr_name, (void **)&outp, &attr_len);
	if (rc) {
		DFUSE_TRA_DEBUG(parent, "dfs_lookup() failed: (%s)",
				strerror(rc));

		if (rc == ENOENT && ie->ie_dfs->dfs_attr_timeout > 0) {
			struct fuse_entry_param entry = {};

			entry.entry_timeout = ie->ie_dfs->dfs_attr_timeout;

			DFUSE_REPLY_ENTRY(parent, req, entry);
			D_GOTO(free, 0);
		}

		D_GOTO(err, rc);
	}

	DFUSE_TRA_DEBUG(ie, "Attr len is %zi", attr_len);

	strncpy(ie->ie_name, name, NAME_MAX);
	ie->ie_name[NAME_MAX] = '\0';
	atomic_store_relaxed(&ie->ie_ref, 1);

	dfs_obj2id(ie->ie_obj, &ie->ie_oid);

	dfuse_compute_inode(ie->ie_dfs, &ie->ie_oid,
			    &ie->ie_stat.st_ino);

	if (S_ISDIR(ie->ie_stat.st_mode) && attr_len) {
		rc = check_for_uns_ep(fs_handle, ie, out, attr_len);
		DFUSE_TRA_DEBUG(ie,
				"check_for_uns_ep() returned %d", rc);
		if (rc != 0)
			D_GOTO(err, rc);
	}

	dfuse_reply_entry(fs_handle, ie, NULL, false, req);
	return;

err:
	DFUSE_REPLY_ERR_RAW(fs_handle, req, rc);
	dfs_release(ie->ie_obj);
free:
	D_FREE(ie);
}<|MERGE_RESOLUTION|>--- conflicted
+++ resolved
@@ -150,95 +150,18 @@
 	if (dattr.da_type != DAOS_PROP_CO_LAYOUT_POSIX)
 		return ENOTSUP;
 
-	/* Search the currently connect dfp list, if one matches then use that,
-	 * otherwise allocate a new one.
-	 */
-
-<<<<<<< HEAD
-	d_list_for_each_entry(dfpi, &fs_handle->dpi_info->di_dfp_list,
-			      dfp_list) {
-		if (uuid_compare(dattr.da_puuid, dfpi->dfp_pool) != 0)
-			continue;
-
-		DFUSE_TRA_DEBUG(ie, "Reusing dfp %p", dfpi);
-		dfp = dfpi;
-		break;
-	}
-
-	if (!dfp) {
-		D_ALLOC_PTR(dfp);
-		if (dfp == NULL)
-			D_GOTO(out_err, ret = ENOMEM);
-
-		DFUSE_TRA_UP(dfp, ie->ie_dfs->dfs_dfp, "dfp");
-		D_INIT_LIST_HEAD(&dfp->dfp_dfs_list);
-
-		d_list_add(&dfp->dfp_list, &fs_handle->dpi_info->di_dfp_list);
-		new_pool = true;
-
-		uuid_copy(dfp->dfp_pool, dattr.da_puuid);
-
-		/* Connect to DAOS pool */
-		rc = daos_pool_connect(dfp->dfp_pool,
-				       fs_handle->dpi_info->di_group,
-				       DAOS_PC_RW,
-				       &dfp->dfp_poh, &dfp->dfp_pool_info,
-				       NULL);
-		if (rc != -DER_SUCCESS) {
-			if (rc == -DER_NO_PERM)
-				DFUSE_TRA_DEBUG(ie,
-						"daos_pool_connect() failed, "
-						DF_RC"\n", DP_RC(rc));
-			else
-				DFUSE_TRA_WARNING(ie,
-						  "daos_pool_connect() failed, "
-						  DF_RC "\n", DP_RC(rc));
-			D_GOTO(out_err, ret = daos_der2errno(rc));
-		}
-	}
-
-	d_list_for_each_entry(dfsi, &dfp->dfp_dfs_list,	dfs_list) {
-		if (uuid_compare(dattr.da_cuuid, dfsi->dfs_cont) != 0)
-			continue;
-
-		DFUSE_TRA_DEBUG(ie, "Reusing dfs %p", dfsi);
-		dfs = dfsi;
-		break;
-	}
-
-	if (!dfs) {
-		D_ALLOC_PTR(dfs);
-		if (dfs == NULL)
-			D_GOTO(out_pool, ret = ENOMEM);
-
-		if (fs_handle->dpi_info->di_multi_user)
-			dfs->dfs_ops = &dfuse_dfs_ops_safe;
-		else
-			dfs->dfs_ops = &dfuse_dfs_ops;
-		DFUSE_TRA_UP(dfs, dfp, "dfs");
-		uuid_copy(dfs->dfs_cont, dattr.da_cuuid);
-		d_list_add(&dfs->dfs_list, &dfp->dfp_dfs_list);
-		new_cont = true;
-
-		dfuse_dfs_init(dfs, ie->ie_dfs);
-
-		/* Try to open the DAOS container (the mountpoint) */
-		rc = daos_cont_open(dfp->dfp_poh, dfs->dfs_cont, DAOS_COO_RW,
-				    &dfs->dfs_coh, NULL, NULL);
-		if (rc) {
-			DFUSE_LOG_ERROR("Failed container open (%d)",
-					rc);
-			D_GOTO(out_pool, ret = daos_der2errno(rc));
-		}
-=======
 	rc = dfuse_pool_open(fs_handle, &dattr.da_puuid, &dfp);
 	if (rc != -DER_SUCCESS)
 		D_GOTO(out_err, rc);
->>>>>>> 9d119893
 
 	rc = dfuse_cont_open(fs_handle, dfp, &dattr.da_cuuid, &dfs);
 	if (rc != -DER_SUCCESS)
 		D_GOTO(out_dfp, rc);
+
+	if (fs_handle->dpi_info->di_multi_user)
+		dfs->dfs_ops = &dfuse_dfs_ops_safe;
+	else
+		dfs->dfs_ops = &dfuse_dfs_ops;
 
 	/* The inode has a reference to the dfs, so keep that. */
 	d_hash_rec_decref(&fs_handle->dpi_pool_table, &dfp->dfp_entry);
