/**
 * (C) Copyright 2016-2021 Intel Corporation.
 *
 * SPDX-License-Identifier: BSD-2-Clause-Patent
 */

#include "dfuse_common.h"
#include "dfuse.h"

#include <sys/ioctl.h>

#include "dfuse_ioctl.h"

#define MAX_IOCTL_SIZE ((1024 * 16) - 1)

static void
handle_il_ioctl(struct dfuse_obj_hdl *oh, fuse_req_t req)
{
	struct dfuse_il_reply	il_reply = {0};
	int			rc;

	rc = dfs_obj2id(oh->doh_ie->ie_obj, &il_reply.fir_oid);
	if (rc)
		D_GOTO(err, rc);

	il_reply.fir_version = DFUSE_IOCTL_VERSION;

	uuid_copy(il_reply.fir_pool, oh->doh_ie->ie_dfs->dfs_dfp->dfp_pool);
	uuid_copy(il_reply.fir_cont, oh->doh_ie->ie_dfs->dfs_cont);

	if (oh->doh_ie->ie_dfs->dfc_attr_timeout > 0)
		il_reply.fir_flags |= DFUSE_IOCTL_FLAGS_MCACHE;

	DFUSE_REPLY_IOCTL(oh, req, il_reply);
	return;
err:
	DFUSE_REPLY_ERR_RAW(oh, req, rc);
}

static void
handle_size_ioctl(struct dfuse_obj_hdl *oh, fuse_req_t req)
{
	struct dfuse_hs_reply	hs_reply = {0};
	d_iov_t			iov = {};
	int			rc;

	hs_reply.fsr_version = DFUSE_IOCTL_VERSION;

	rc = daos_pool_local2global(oh->doh_ie->ie_dfs->dfs_dfp->dfp_poh, &iov);
	if (rc)
		D_GOTO(err, rc = daos_der2errno(rc));

	hs_reply.fsr_pool_size = iov.iov_buf_len;

	rc = daos_cont_local2global(oh->doh_ie->ie_dfs->dfs_coh, &iov);
	if (rc)
		D_GOTO(err, rc = daos_der2errno(rc));

	hs_reply.fsr_cont_size = iov.iov_buf_len;
	if (hs_reply.fsr_cont_size > MAX_IOCTL_SIZE)
		D_GOTO(err, rc = EOVERFLOW);

	rc = dfs_local2global(oh->doh_ie->ie_dfs->dfs_ns, &iov);
	if (rc)
		D_GOTO(err, rc);

	hs_reply.fsr_dfs_size = iov.iov_buf_len;
	if (hs_reply.fsr_dfs_size > MAX_IOCTL_SIZE)
		D_GOTO(err, rc = EOVERFLOW);

	DFUSE_REPLY_IOCTL(oh, req, hs_reply);
	return;
err:
	DFUSE_REPLY_ERR_RAW(oh, req, rc);
}

static void
handle_poh_ioctl(struct dfuse_obj_hdl *oh, size_t size, fuse_req_t req)
{
	d_iov_t iov = {};
	int rc;

	iov.iov_buf_len = size;

	D_ALLOC(iov.iov_buf, size);
	if (iov.iov_buf == NULL)
		D_GOTO(err, rc = ENOMEM);

	rc = daos_pool_local2global(oh->doh_ie->ie_dfs->dfs_dfp->dfp_poh, &iov);
	if (rc)
		D_GOTO(free, rc = daos_der2errno(rc));

	if (iov.iov_len != iov.iov_buf_len)
		D_GOTO(free, rc = EAGAIN);

	DFUSE_REPLY_IOCTL_SIZE(oh, req, iov.iov_buf, iov.iov_len);
	D_FREE(iov.iov_buf);
	return;
free:
	D_FREE(iov.iov_buf);
err:
	DFUSE_REPLY_ERR_RAW(oh, req, rc);
}

#define POH_FILE_TEMPLATE "/tmp/dfuse_ilh_XXXXXX"

static void
handle_pfile_ioctl(struct dfuse_obj_hdl *oh, size_t size, fuse_req_t req)
{
	d_iov_t	iov = {};
	ssize_t	fsize;
	int	rc;
	int	fd;
	char	*fname = NULL;

	D_STRNDUP(fname, POH_FILE_TEMPLATE, sizeof(POH_FILE_TEMPLATE));
	if (fname == NULL)
		D_GOTO(err, rc = ENOMEM);

	/* Firstly sample the size */
	rc = daos_pool_local2global(oh->doh_ie->ie_dfs->dfs_dfp->dfp_poh, &iov);
	if (rc)
		D_GOTO(err, rc = daos_der2errno(rc));

	D_ALLOC(iov.iov_buf, iov.iov_buf_len);
	if (iov.iov_buf == NULL)
		D_GOTO(err, rc = ENOMEM);

<<<<<<< HEAD
	/* XXX: Check this? */
	rc = daos_pool_local2global(oh->doh_ie->ie_dfs->dfs_dfp->dfp_poh, &iov);
=======
	rc = daos_pool_local2global(oh->doh_ie->ie_dfs->dfs_dfp->dfp_poh, &iov);
	if (rc)
		D_GOTO(free, rc = daos_der2errno(rc));
>>>>>>> 2b0ddd06

	errno = 0;
	fd = mkstemp(fname);
	if (fd == -1)
		D_GOTO(free, rc = errno);

	fsize = write(fd, iov.iov_buf, iov.iov_len);
	close(fd);
	if (fsize != iov.iov_len)
		D_GOTO(free, rc = EIO);

	DFUSE_REPLY_IOCTL_SIZE(oh, req, fname, sizeof(POH_FILE_TEMPLATE));
	D_FREE(iov.iov_buf);
	D_FREE(fname);

	return;
free:
	D_FREE(iov.iov_buf);
err:
	DFUSE_REPLY_ERR_RAW(oh, req, rc);
	D_FREE(fname);
}

static void
handle_coh_ioctl(struct dfuse_obj_hdl *oh, size_t size, fuse_req_t req)
{
	d_iov_t iov = {};
	int rc;

	iov.iov_buf_len = size;

	D_ALLOC(iov.iov_buf, size);
	if (iov.iov_buf == NULL)
		D_GOTO(err, rc = ENOMEM);

	rc = daos_cont_local2global(oh->doh_ie->ie_dfs->dfs_coh, &iov);
	if (rc)
		D_GOTO(err, rc = daos_der2errno(rc));

	if (iov.iov_len != iov.iov_buf_len)
		D_GOTO(free, rc = EAGAIN);

	DFUSE_REPLY_IOCTL_SIZE(oh, req, iov.iov_buf, iov.iov_len);
	D_FREE(iov.iov_buf);
	return;
free:
	D_FREE(iov.iov_buf);
err:
	DFUSE_REPLY_ERR_RAW(oh, req, rc);
}

static void
handle_dsize_ioctl(struct dfuse_obj_hdl *oh, fuse_req_t req)
{
	struct dfuse_hsd_reply	hsd_reply = {0};
	d_iov_t			iov = {};
	int			rc;

	/* Handle directory */
	hsd_reply.fsr_version = DFUSE_IOCTL_VERSION;

	rc = dfs_obj_local2global(oh->doh_ie->ie_dfs->dfs_ns, oh->doh_obj, &iov);
	if (rc)
		D_GOTO(err, rc);

	hsd_reply.fsr_dobj_size = iov.iov_buf_len;
	if (hsd_reply.fsr_dobj_size > MAX_IOCTL_SIZE)
		D_GOTO(err, rc = EOVERFLOW);

	DFUSE_REPLY_IOCTL(oh, req, hsd_reply);
	return;
err:
	DFUSE_REPLY_ERR_RAW(oh, req, rc);
}

static void
handle_doh_ioctl(struct dfuse_obj_hdl *oh, size_t size, fuse_req_t req)
{
	d_iov_t iov = {};
	int rc;

	iov.iov_buf_len = size;

	D_ALLOC(iov.iov_buf, size);
	if (iov.iov_buf == NULL)
		D_GOTO(err, rc = ENOMEM);

	rc = dfs_local2global(oh->doh_ie->ie_dfs->dfs_ns, &iov);
	if (rc)
		D_GOTO(err, rc);

	if (iov.iov_len != iov.iov_buf_len)
		D_GOTO(free, rc = EAGAIN);

	DFUSE_REPLY_IOCTL_SIZE(oh, req, iov.iov_buf, iov.iov_len);
	D_FREE(iov.iov_buf);
	return;
free:
	D_FREE(iov.iov_buf);
err:
	DFUSE_REPLY_ERR_RAW(oh, req, rc);
}

static void
handle_dooh_ioctl(struct dfuse_obj_hdl *oh, size_t size, fuse_req_t req)
{
	d_iov_t iov = {};
	int rc;

	iov.iov_buf_len = size;

	D_ALLOC(iov.iov_buf, size);
	if (iov.iov_buf == NULL)
		D_GOTO(err, rc = ENOMEM);

	rc = dfs_obj_local2global(oh->doh_ie->ie_dfs->dfs_ns, oh->doh_obj, &iov);
	if (rc)
		D_GOTO(err, rc);

	if (iov.iov_len != iov.iov_buf_len)
		D_GOTO(free, rc = EAGAIN);

	DFUSE_REPLY_IOCTL_SIZE(oh, req, iov.iov_buf, iov.iov_len);
	D_FREE(iov.iov_buf);
	return;
free:
	D_FREE(iov.iov_buf);
err:
	DFUSE_REPLY_ERR_RAW(oh, req, rc);
}

#ifdef FUSE_IOCTL_USE_INT
void dfuse_cb_ioctl(fuse_req_t req, fuse_ino_t ino, int cmd, void *arg,
		    struct fuse_file_info *fi, unsigned int flags,
		    const void *in_buf, size_t in_bufsz, size_t out_bufsz)
#else
void dfuse_cb_ioctl(fuse_req_t req, fuse_ino_t ino, unsigned int cmd, void *arg,
		    struct fuse_file_info *fi, unsigned int flags,
		    const void *in_buf, size_t in_bufsz, size_t out_bufsz)
#endif
{
	struct dfuse_obj_hdl	*oh = (struct dfuse_obj_hdl *)fi->fh;
	int			rc;
	const struct fuse_ctx	*fc;
	uid_t			uid;
	gid_t			gid;

	if (cmd == TCGETS) {
		DFUSE_TRA_DEBUG(oh, "Ignoring TCGETS ioctl");
		D_GOTO(out_err, rc = ENOTTY);
	}

	if (cmd == TIOCGPGRP) {
		DFUSE_TRA_DEBUG(oh, "Ignoring TIOCGPGRP ioctl");
		D_GOTO(out_err, rc = ENOTTY);
	}

	/* Check the IOCTl type is correct */
	if (_IOC_TYPE(cmd) != DFUSE_IOCTL_TYPE) {
		DFUSE_TRA_INFO(oh, "Real ioctl support is not implemented cmd=%#x", cmd);
		D_GOTO(out_err, rc = ENOTSUP);
	}

	DFUSE_TRA_DEBUG(oh, "ioctl cmd=%#x", cmd);

	if (cmd == DFUSE_IOCTL_IL) {
		if (out_bufsz < sizeof(struct dfuse_il_reply))
			D_GOTO(out_err, rc = EIO);

		handle_il_ioctl(oh, req);
		return;
	}

	/* The dfs handles are OK to pass across security domains because you
	 * need the correct container handle to be able to use them.
	 */
	if (cmd == DFUSE_IOCTL_IL_DSIZE) {
		if (S_ISDIR(oh->doh_ie->ie_stat.st_mode))
			D_GOTO(out_err, rc = EISDIR);

		if (out_bufsz < sizeof(struct dfuse_hsd_reply))
			D_GOTO(out_err, rc = EIO);
		handle_dsize_ioctl(oh, req);

		return;

	} else if (_IOC_NR(cmd) == DFUSE_IOCTL_REPLY_DOH) {
		size_t size = _IOC_SIZE(cmd);

		handle_doh_ioctl(oh, size, req);

		return;
	} else if (_IOC_NR(cmd) == DFUSE_IOCTL_REPLY_DOOH) {
		size_t size = _IOC_SIZE(cmd);

		handle_dooh_ioctl(oh, size, req);
		return;
	}

	fc = fuse_req_ctx(req);
	uid = getuid();
	gid = getgid();

	if (fc->uid != uid || fc->gid != gid)
		D_GOTO(out_err, rc = EPERM);

	DFUSE_TRA_DEBUG(oh, "trusted pid %d", fc->pid);

	if (cmd == DFUSE_IOCTL_IL_SIZE) {
		if (out_bufsz < sizeof(struct dfuse_hs_reply))
			D_GOTO(out_err, rc = EIO);
		handle_size_ioctl(oh, req);
	} else if (_IOC_NR(cmd) == DFUSE_IOCTL_REPLY_POH) {
		size_t size = _IOC_SIZE(cmd);

		handle_poh_ioctl(oh, size, req);
	} else if (_IOC_NR(cmd) == DFUSE_IOCTL_REPLY_COH) {
		size_t size = _IOC_SIZE(cmd);

		handle_coh_ioctl(oh, size, req);
	} else if (_IOC_NR(cmd) == DFUSE_IOCTL_REPLY_PFILE) {
		size_t size = _IOC_SIZE(cmd);

		handle_pfile_ioctl(oh, size, req);
	} else {
		DFUSE_TRA_WARNING(oh, "Unknown IOCTL type %#x", cmd);
		D_GOTO(out_err, rc = EIO);
	}

	return;

out_err:
	DFUSE_REPLY_ERR_RAW(oh, req, rc);
}<|MERGE_RESOLUTION|>--- conflicted
+++ resolved
@@ -126,14 +126,9 @@
 	if (iov.iov_buf == NULL)
 		D_GOTO(err, rc = ENOMEM);
 
-<<<<<<< HEAD
-	/* XXX: Check this? */
 	rc = daos_pool_local2global(oh->doh_ie->ie_dfs->dfs_dfp->dfp_poh, &iov);
-=======
-	rc = daos_pool_local2global(oh->doh_ie->ie_dfs->dfs_dfp->dfp_poh, &iov);
 	if (rc)
 		D_GOTO(free, rc = daos_der2errno(rc));
->>>>>>> 2b0ddd06
 
 	errno = 0;
 	fd = mkstemp(fname);
