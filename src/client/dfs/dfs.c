/**
 * (C) Copyright 2018-2021 Intel Corporation.
 *
 * Licensed under the Apache License, Version 2.0 (the "License");
 * you may not use this file except in compliance with the License.
 * You may obtain a copy of the License at
 *
 *    http://www.apache.org/licenses/LICENSE-2.0
 *
 * Unless required by applicable law or agreed to in writing, software
 * distributed under the License is distributed on an "AS IS" BASIS,
 * WITHOUT WARRANTIES OR CONDITIONS OF ANY KIND, either express or implied.
 * See the License for the specific language governing permissions and
 * limitations under the License.
 *
 * GOVERNMENT LICENSE RIGHTS-OPEN SOURCE SOFTWARE
 * The Government's rights to use, modify, reproduce, release, perform, display,
 * or disclose this software are subject to the terms of the Apache License as
 * provided in Contract No. B609815.
 * Any reproduction of computer software, computer software documentation, or
 * portions thereof marked with this legend must also reproduce the markings.
 */

#define D_LOGFAC	DD_FAC(dfs)

#include <fcntl.h>
#include <sys/stat.h>
#include <sys/xattr.h>
#include <linux/xattr.h>
#include <daos/checksum.h>
#include <daos/common.h>
#include <daos/event.h>
#include <daos/container.h>
#include <daos/array.h>
#include <daos/object.h>

#include "daos.h"
#include "daos_fs.h"

#include "dfs_internal.h"

/** D-key name of SB metadata */
#define SB_DKEY		"DFS_SB_METADATA"

#define SB_AKEYS	5
/** A-key name of SB magic */
#define MAGIC_NAME	"DFS_MAGIC"
/** A-key name of SB version */
#define SB_VERSION_NAME	"DFS_SB_VERSION"
/** A-key name of DFS Layout Version */
#define LAYOUT_NAME	"DFS_LAYOUT_VERSION"
/** A-key name of Default chunk size */
#define CS_NAME		"DFS_CHUNK_SIZE"
/** A-key name of Default Object Class */
#define OC_NAME		"DFS_OBJ_CLASS"

/** Magic Value */
#define DFS_SB_MAGIC		0xda05df50da05df50
/** DFS Layout version value */
#define DFS_SB_VERSION		1
/** DFS SB Version Value */
#define DFS_LAYOUT_VERSION	1
/** Array object stripe size for regular files */
#define DFS_DEFAULT_CHUNK_SIZE	1048576
/** default object class for files & dirs */
#define DFS_DEFAULT_OBJ_CLASS	OC_SX
/** Magic value for serializing / deserializing a DFS handle */
#define DFS_GLOB_MAGIC		0xda05df50
/** Magic value for serializing / deserializing a DFS object handle */
#define DFS_OBJ_GLOB_MAGIC	0xdf500b90

/** Number of A-keys for attributes in any object entry */
#define INODE_AKEYS	7
#define INODE_AKEY_NAME	"DFS_INODE"
#define MODE_IDX	0
#define OID_IDX		(sizeof(mode_t))
#define ATIME_IDX	(OID_IDX + sizeof(daos_obj_id_t))
#define MTIME_IDX	(ATIME_IDX + sizeof(time_t))
#define CTIME_IDX	(MTIME_IDX + sizeof(time_t))
#define CSIZE_IDX	(CTIME_IDX + sizeof(time_t))
#define SYML_IDX	(CSIZE_IDX + sizeof(daos_size_t))

/** Parameters for dkey enumeration */
#define ENUM_DESC_NR	10
#define ENUM_DESC_BUF	(ENUM_DESC_NR * DFS_MAX_PATH)
#define ENUM_XDESC_BUF	(ENUM_DESC_NR * (DFS_MAX_XATTR_NAME + 2))

/** OIDs for Superblock and Root objects */
#define RESERVED_LO	0
#define SB_HI		0
#define ROOT_HI		1

/** Max recursion depth for symlinks */
#define DFS_MAX_RECURSION 40

typedef uint64_t dfs_magic_t;
typedef uint16_t dfs_sb_ver_t;
typedef uint16_t dfs_layout_ver_t;

/** object struct that is instantiated for a DFS open object */
struct dfs_obj {
	/** DAOS object ID */
	daos_obj_id_t		oid;
	/** DAOS object open handle */
	daos_handle_t		oh;
	/** mode_t containing permissions & type */
	mode_t			mode;
	/** open access flags */
	int			flags;
	/** DAOS object ID of the parent of the object */
	daos_obj_id_t		parent_oid;
	/** entry name of the object in the parent */
	char			name[DFS_MAX_PATH + 1];
	/** Symlink value if object is a symbolic link */
	char			*value;
};

/** dfs struct that is instantiated for a mounted DFS namespace */
struct dfs {
	/** flag to indicate whether the dfs is mounted */
	bool			mounted;
	/** flag to indicate whether dfs is mounted with balanced mode (DTX) */
	bool			use_dtx;
	/** lock for threadsafety */
	pthread_mutex_t		lock;
	/** uid - inherited from container. */
	uid_t			uid;
	/** gid - inherited from container. */
	gid_t			gid;
	/** Access mode (RDONLY, RDWR) */
	int			amode;
	/** Open pool handle of the DFS */
	daos_handle_t		poh;
	/** Open container handle of the DFS */
	daos_handle_t		coh;
	/** Object ID reserved for this DFS (see oid_gen below) */
	daos_obj_id_t		oid;
	/** Open object handle of SB */
	daos_handle_t		super_oh;
	/** Root object info */
	dfs_obj_t		root;
	/** DFS container attributes (Default chunk size, oclass, etc.) */
	dfs_attr_t		attr;
	/** Optional prefix to account for when resolving an absolute path */
	char			*prefix;
	daos_size_t		prefix_len;
};

struct dfs_entry {
	/** mode (permissions + entry type) */
	mode_t		mode;
	/* Length of value string, not including NULL byte */
	uint16_t	value_len;
	/** Object ID if not a symbolic link */
	daos_obj_id_t	oid;
	/* Time of last access */
	time_t		atime;
	/* Time of last modification */
	time_t		mtime;
	/* Time of last status change */
	time_t		ctime;
	/** chunk size of file */
	daos_size_t	chunk_size;
	/** Sym Link value */
	char		*value;
};

#if 0
static void
time2str(char *buf, time_t t) {
	struct tm tm;

	gmtime_r(&t, &tm);
	strftime(buf, 26, "%F %T", &tm);
}

static time_t
str2time(char *buf) {
	time_t t;
	struct tm tm;

	strptime(buf, "%F %T", &tm);
	t = mktime(&tm);
	return t;
}

static void
print_mode(mode_t mode)
{
	D_DEBUG(DB_TRACE, "(%o)\t", mode);
	D_DEBUG(DB_TRACE, (mode & S_IRUSR) ? "r" : "-");
	D_DEBUG(DB_TRACE, (mode & S_IWUSR) ? "w" : "-");
	D_DEBUG(DB_TRACE, (mode & S_IXUSR) ? "x" : "-");
	D_DEBUG(DB_TRACE, (mode & S_IRGRP) ? "r" : "-");
	D_DEBUG(DB_TRACE, (mode & S_IWGRP) ? "w" : "-");
	D_DEBUG(DB_TRACE, (mode & S_IXGRP) ? "x" : "-");
	D_DEBUG(DB_TRACE, (mode & S_IROTH) ? "r" : "-");
	D_DEBUG(DB_TRACE, (mode & S_IWOTH) ? "w" : "-");
	D_DEBUG(DB_TRACE, (mode & S_IXOTH) ? "x" : "-");
	D_DEBUG(DB_TRACE, "\n");
}

static void
print_stat(struct stat *stbuf)
{
	char buf[26];

	D_DEBUG(DB_TRACE, "Size = %zu\n", stbuf->st_size);
	D_DEBUG(DB_TRACE, "UID %lu\n", (unsigned long int)stbuf->st_uid);
	D_DEBUG(DB_TRACE, "GID %lu\n", (unsigned long int)stbuf->st_gid);
	print_mode(stbuf->st_mode);
	time2str(buf, stbuf->st_atim.tv_sec);
	D_DEBUG(DB_TRACE, "Access time %s\n", buf);
	time2str(buf, stbuf->st_mtim.tv_sec);
	D_DEBUG(DB_TRACE, "Modify time %s\n", buf);
	time2str(buf, stbuf->st_ctim.tv_sec);
	D_DEBUG(DB_TRACE, "Change time %s\n", buf);
}
#endif

static inline int
get_daos_obj_mode(int flags)
{
	if ((flags & O_ACCMODE) == O_RDONLY)
		return DAOS_OO_RO;
	else if ((flags & O_ACCMODE) == O_RDWR ||
		 (flags & O_ACCMODE) == O_WRONLY)
		return DAOS_OO_RW;
	else
		return -1;
}

static inline void
oid_cp(daos_obj_id_t *dst, daos_obj_id_t src)
{
	dst->hi = src.hi;
	dst->lo = src.lo;
}

static inline int
check_tx(daos_handle_t th, int rc)
{
	/** if we are not using a DTX, no restart is possible */
	if (daos_handle_is_valid(th)) {
		int ret;

		if (rc == ERESTART) {
			/** restart the TX handle */
			rc = daos_tx_restart(th, NULL);
			if (rc) {
				/** restart failed, so just fail */
				D_ERROR("daos_tx_restart() failed (%d)\n", rc);
				rc = daos_der2errno(rc);
			} else {
				/** restart succeeded, so return restart code */
				return ERESTART;
			}
		}

		/** on success or non-restart errors, close the handle */
		ret = daos_tx_close(th,  NULL);
		if (ret) {
			D_ERROR("daos_tx_close() failed (%d)\n", ret);
			if (rc == 0)
				rc = daos_der2errno(ret);
		}
	}

	return rc;
}

#define MAX_OID_HI ((1UL << 32) - 1)

/*
 * OID generation for the dfs objects.
 *
 * The oid.lo uint64_t value will be allocated from the DAOS container using the
 * unique oid allocator. 1 oid at a time will be allocated for the dfs mount.
 * The oid.hi value has the high 32 bits reserved for DAOS (obj class, type,
 * etc.). The lower 32 bits will be used locally by the dfs mount point, and
 * hence discarded when the dfs is unmounted.
 */
static int
oid_gen(dfs_t *dfs, uint16_t oclass, bool file, daos_obj_id_t *oid)
{
	daos_ofeat_t	feat = 0;
	int		rc;

	if (oclass == 0)
		oclass = dfs->attr.da_oclass_id;

	D_MUTEX_LOCK(&dfs->lock);
	/** If we ran out of local OIDs, alloc one from the container */
	if (dfs->oid.hi >= MAX_OID_HI) {
		/** Allocate an OID for the namespace */
		rc = daos_cont_alloc_oids(dfs->coh, 1, &dfs->oid.lo, NULL);
		if (rc) {
			D_ERROR("daos_cont_alloc_oids() Failed (%d)\n", rc);
			D_MUTEX_UNLOCK(&dfs->lock);
			return daos_der2errno(rc);
		}
		dfs->oid.hi = 0;
	}

	/** set oid and lo, bump the current hi value */
	oid->lo = dfs->oid.lo;
	oid->hi = dfs->oid.hi++;
	D_MUTEX_UNLOCK(&dfs->lock);

	/** if a regular file, use UINT64 typed dkeys for the array object */
	if (file)
		feat = DAOS_OF_DKEY_UINT64 | DAOS_OF_KV_FLAT |
			DAOS_OF_ARRAY_BYTE;

	/** generate the daos object ID (set the DAOS owned bits) */
	daos_obj_generate_id(oid, feat, oclass, 0);

	return 0;
}

static int
fetch_entry(daos_handle_t oh, daos_handle_t th, const char *name, size_t len,
	    bool fetch_sym, bool *exists, struct dfs_entry *entry)
{
	d_sg_list_t	sgl;
	d_iov_t		sg_iovs[INODE_AKEYS];
	daos_iod_t	iod;
	daos_recx_t	recx;
	daos_key_t	dkey;
	unsigned int	i;
	int		rc;

	D_ASSERT(name);

	/** TODO - not supported yet */
	if (strcmp(name, ".") == 0)
		D_ASSERT(0);

	d_iov_set(&dkey, (void *)name, len);
	d_iov_set(&iod.iod_name, INODE_AKEY_NAME, sizeof(INODE_AKEY_NAME) - 1);
	iod.iod_nr	= 1;
	recx.rx_idx	= 0;
	recx.rx_nr	= sizeof(mode_t) + sizeof(time_t) * 3 +
			    sizeof(daos_obj_id_t) + sizeof(daos_size_t);
	iod.iod_recxs	= &recx;
	iod.iod_type	= DAOS_IOD_ARRAY;
	iod.iod_size	= 1;
	i = 0;

	d_iov_set(&sg_iovs[i++], &entry->mode, sizeof(mode_t));
	d_iov_set(&sg_iovs[i++], &entry->oid, sizeof(daos_obj_id_t));
	d_iov_set(&sg_iovs[i++], &entry->atime, sizeof(time_t));
	d_iov_set(&sg_iovs[i++], &entry->mtime, sizeof(time_t));
	d_iov_set(&sg_iovs[i++], &entry->ctime, sizeof(time_t));
	d_iov_set(&sg_iovs[i++], &entry->chunk_size, sizeof(daos_size_t));

	sgl.sg_nr	= i;
	sgl.sg_nr_out	= 0;
	sgl.sg_iovs	= sg_iovs;

	rc = daos_obj_fetch(oh, th, 0, &dkey, 1, &iod, &sgl, NULL, NULL);
	if (rc) {
		D_ERROR("Failed to fetch entry %s " DF_RC "\n", name,
			DP_RC(rc));
		return daos_der2errno(rc);
	}

	if (fetch_sym && S_ISLNK(entry->mode)) {
		char *value;

		D_ALLOC(value, PATH_MAX);
		if (value == NULL)
			return ENOMEM;

		recx.rx_idx = sizeof(mode_t) + sizeof(time_t) * 3 +
			sizeof(daos_obj_id_t) + sizeof(daos_size_t);
		recx.rx_nr = PATH_MAX;

		d_iov_set(&sg_iovs[0], value, PATH_MAX);
		sgl.sg_nr	= 1;
		sgl.sg_nr_out	= 0;
		sgl.sg_iovs	= sg_iovs;

		rc = daos_obj_fetch(oh, th, 0, &dkey, 1, &iod, &sgl, NULL,
				    NULL);
		if (rc) {
			D_ERROR("Failed to fetch entry %s " DF_RC "\n", name,
				DP_RC(rc));
			D_FREE(value);
			D_GOTO(out, rc = daos_der2errno(rc));
		}

		entry->value_len = sg_iovs[0].iov_len;

		if (entry->value_len != 0) {
			/* Return value here, and allow the caller to truncate
			 * the buffer if they want to
			 */
			entry->value = value;
		} else {
			D_ERROR("Failed to load value for symlink\n");
			D_FREE(value);
			D_GOTO(out, rc = EIO);
		}
	}

	if (sgl.sg_nr_out == 0)
		*exists = false;
	else
		*exists = true;

out:
	return rc;
}

static int
remove_entry(dfs_t *dfs, daos_handle_t th, daos_handle_t parent_oh,
	     const char *name, size_t len, struct dfs_entry entry)
{
	daos_key_t	dkey;
	daos_handle_t	oh;
	int		rc;

	if (S_ISLNK(entry.mode))
		goto punch_entry;

	rc = daos_obj_open(dfs->coh, entry.oid, DAOS_OO_RW, &oh, NULL);
	if (rc)
		return daos_der2errno(rc);

	rc = daos_obj_punch(oh, th, 0, NULL);
	if (rc) {
		daos_obj_close(oh, NULL);
		return daos_der2errno(rc);
	}

	rc = daos_obj_close(oh, NULL);
	if (rc)
		return daos_der2errno(rc);

punch_entry:
	d_iov_set(&dkey, (void *)name, len);
	rc = daos_obj_punch_dkeys(parent_oh, th, DAOS_COND_PUNCH, 1, &dkey,
				  NULL);
	return daos_der2errno(rc);
}

static int
insert_entry(daos_handle_t oh, daos_handle_t th, const char *name, size_t len,
	     struct dfs_entry *entry)
{
	d_sg_list_t	sgl;
	d_iov_t		sg_iovs[INODE_AKEYS];
	daos_iod_t	iod;
	daos_recx_t	recx;
	daos_key_t	dkey;
	unsigned int	i;
	int		rc;

	d_iov_set(&dkey, (void *)name, len);
	d_iov_set(&iod.iod_name, INODE_AKEY_NAME, sizeof(INODE_AKEY_NAME) - 1);
	iod.iod_nr	= 1;
	recx.rx_idx	= 0;
	recx.rx_nr	= sizeof(mode_t) + sizeof(time_t) * 3 +
		sizeof(daos_obj_id_t) + sizeof(daos_size_t);
	iod.iod_recxs	= &recx;
	iod.iod_type	= DAOS_IOD_ARRAY;
	iod.iod_size	= 1;
	i = 0;

	d_iov_set(&sg_iovs[i++], &entry->mode, sizeof(mode_t));
	d_iov_set(&sg_iovs[i++], &entry->oid, sizeof(daos_obj_id_t));
	d_iov_set(&sg_iovs[i++], &entry->atime, sizeof(time_t));
	d_iov_set(&sg_iovs[i++], &entry->mtime, sizeof(time_t));
	d_iov_set(&sg_iovs[i++], &entry->ctime, sizeof(time_t));
	d_iov_set(&sg_iovs[i++], &entry->chunk_size, sizeof(daos_size_t));

	/** Add symlink value if Symlink */
	if (S_ISLNK(entry->mode)) {
		d_iov_set(&sg_iovs[i++], entry->value, entry->value_len);
		recx.rx_nr += entry->value_len;
	}

	sgl.sg_nr	= i;
	sgl.sg_nr_out	= 0;
	sgl.sg_iovs	= sg_iovs;

	rc = daos_obj_update(oh, th, DAOS_COND_DKEY_INSERT, &dkey, 1, &iod,
			     &sgl, NULL);
	if (rc) {
		/** don't log error if conditional failed */
		if (rc != -DER_EXIST)
			D_ERROR("Failed to insert entry %s (%d)\n", name, rc);
		return daos_der2errno(rc);
	}

	return 0;
}

static int
get_num_entries(daos_handle_t oh, daos_handle_t th, uint32_t *nr,
		bool check_empty)
{
	daos_key_desc_t	kds[ENUM_DESC_NR];
	daos_anchor_t	anchor = {0};
	uint32_t	key_nr = 0;
	d_sg_list_t	sgl;
	d_iov_t		iov;
	char		enum_buf[ENUM_DESC_BUF] = {0};

	sgl.sg_nr = 1;
	sgl.sg_nr_out = 0;
	d_iov_set(&iov, enum_buf, ENUM_DESC_BUF);
	sgl.sg_iovs = &iov;

	/** TODO - Enum of links is expensive. Need to make this faster */
	while (!daos_anchor_is_eof(&anchor)) {
		uint32_t	number = ENUM_DESC_NR;
		int		rc;

		rc = daos_obj_list_dkey(oh, th, &number, kds, &sgl, &anchor,
					NULL);
		if (rc)
			return daos_der2errno(rc);

		if (number == 0)
			continue;

		key_nr += number;

		/** if we just want to check if entries exist, break now */
		if (check_empty)
			break;
	}

	*nr = key_nr;
	return 0;
}

static int
entry_stat(dfs_t *dfs, daos_handle_t th, daos_handle_t oh, const char *name,
	   size_t len, struct stat *stbuf)
{
	struct dfs_entry	entry = {0};
	bool			exists;
	daos_size_t		size;
	int			rc;

	memset(stbuf, 0, sizeof(struct stat));

	/* Check if parent has the entry */
	rc = fetch_entry(oh, th, name, len, true, &exists, &entry);
	if (rc)
		return rc;

	if (!exists)
		return ENOENT;

	switch (entry.mode & S_IFMT) {
	case S_IFIFO:
	case S_IFDIR:
		size = sizeof(entry);
		break;
	case S_IFREG:
	{
		daos_handle_t	file_oh;

		rc = daos_array_open_with_attr(dfs->coh, entry.oid, th,
			DAOS_OO_RO, 1, entry.chunk_size ? entry.chunk_size :
			dfs->attr.da_chunk_size, &file_oh, NULL);
		if (rc) {
			D_ERROR("daos_array_open_with_attr() failed (%d)\n",
				rc);
			return daos_der2errno(rc);
		}

		rc = daos_array_get_size(file_oh, th, &size, NULL);
		if (rc) {
			daos_array_close(file_oh, NULL);
			return daos_der2errno(rc);
		}

		rc = daos_array_close(file_oh, NULL);
		if (rc)
			return daos_der2errno(rc);

		/*
		 * TODO - this is not accurate since it does not account for
		 * sparse files or file metadata or xattributes.
		 */
		stbuf->st_blocks = (size + (1 << 9) - 1) >> 9;
		stbuf->st_blksize = entry.chunk_size ? entry.chunk_size :
			dfs->attr.da_chunk_size;
		break;
	}
	case S_IFLNK:
		size = entry.value_len;
		D_FREE(entry.value);
		break;
	default:
		D_ERROR("Invalid entry type (not a dir, file, symlink).\n");
		return EINVAL;
	}

	stbuf->st_nlink = 1;
	stbuf->st_size = size;
	stbuf->st_mode = entry.mode;
	stbuf->st_uid = dfs->uid;
	stbuf->st_gid = dfs->gid;
	stbuf->st_atim.tv_sec = entry.atime;
	stbuf->st_mtim.tv_sec = entry.mtime;
	stbuf->st_ctim.tv_sec = entry.ctime;

	return 0;
}

static inline int
check_name(const char *name, size_t *_len)
{
	size_t len;

	*_len = 0;

	if (name == NULL || strchr(name, '/'))
		return EINVAL;

	len = strnlen(name, DFS_MAX_PATH + 1);
	if (len > DFS_MAX_PATH)
		return EINVAL;

	*_len = len;
	return 0;
}

static int
check_access(dfs_t *dfs, uid_t uid, gid_t gid, mode_t mode, int mask)
{
	mode_t	base_mask;

	/** Root can access everything */
	if (uid == 0)
		return 0;

	if (mode == 0)
		return EPERM;

	/** set base_mask to others at first step */
	base_mask = S_IRWXO;
	/** update base_mask if uid matches */
	if (uid == dfs->uid)
		base_mask |= S_IRWXU;
	/** update base_mask if gid matches */
	if (gid == dfs->gid)
		base_mask |= S_IRWXG;

	/** AND the object mode with the base_mask to determine access */
	mode &= base_mask;

	/** Execute check */
	if (X_OK == (mask & X_OK))
		if (0 == (mode & (S_IXUSR | S_IXGRP | S_IXOTH)))
			return EPERM;

	/** Write check */
	if (W_OK == (mask & W_OK))
		if (0 == (mode & (S_IWUSR | S_IWGRP | S_IWOTH)))
			return EPERM;

	/** Read check */
	if (R_OK == (mask & R_OK))
		if (0 == (mode & (S_IRUSR | S_IRGRP | S_IROTH)))
			return EPERM;

	/** TODO - check ACL, attributes (immutable, append) etc. */
	return 0;
}

static int
open_file(dfs_t *dfs, daos_handle_t th, dfs_obj_t *parent, int flags,
	  daos_oclass_id_t cid, daos_size_t chunk_size, struct dfs_entry *entry,
	  daos_size_t *size, size_t len, dfs_obj_t *file)
{
	bool	exists;
	int	daos_mode;
	int	rc;

	if (flags & O_CREAT) {
		bool oexcl = flags & O_EXCL;

		/*
		 * If O_CREATE | O_EXCL, we just use conditional check to fail
		 * when inserting the file. Otherwise we need the fetch to make
		 * sure there is no existing entry that is not a file, or it's
		 * just a file open if the file entry exists.
		 */
		if (!oexcl) {
			rc = fetch_entry(parent->oh, th, file->name, len, false,
					 &exists, entry);
			if (rc)
				return rc;

			/** Just open the file */
			if (exists)
				goto fopen;
		}

		/** Get new OID for the file */
		rc = oid_gen(dfs, cid, true, &file->oid);
		if (rc != 0)
			return rc;
		oid_cp(&entry->oid, file->oid);

		/** Open the array object for the file */
		rc = daos_array_open_with_attr(dfs->coh, file->oid, th,
			DAOS_OO_RW, 1, chunk_size ? chunk_size :
			dfs->attr.da_chunk_size, &file->oh, NULL);
		if (rc != 0) {
			D_ERROR("daos_array_open_with_attr() failed (%d)\n",
				rc);
			return daos_der2errno(rc);
		}

		/** Create and insert entry in parent dir object. */
		entry->mode = file->mode;
		entry->atime = entry->mtime = entry->ctime = time(NULL);
		if (chunk_size)
			entry->chunk_size = chunk_size;

		rc = insert_entry(parent->oh, th, file->name, len, entry);
		if (rc == EEXIST && !oexcl) {
			/** just try refetching entry to open the file */
			daos_array_close(file->oh, NULL);
		} else if (rc) {
			daos_array_close(file->oh, NULL);
			D_ERROR("Inserting file entry %s failed (%d)\n",
				file->name, rc);
			return rc;
		} else {
			/** Success, we're done */
			return rc;
		}
	}

	/* Check if parent has the filename entry */
	rc = fetch_entry(parent->oh, th, file->name, len,
			 false, &exists, entry);
	if (rc) {
		D_ERROR("fetch_entry %s failed %d.\n", file->name, rc);
		return rc;
	}

	if (!exists)
		return ENOENT;

fopen:
	if (!S_ISREG(entry->mode)) {
		D_FREE(entry->value);
		return EINVAL;
	}

	daos_mode = get_daos_obj_mode(flags);
	if (daos_mode == -1)
		return EINVAL;

	/** Open the byte array */
	file->mode = entry->mode;
	rc = daos_array_open_with_attr(dfs->coh, entry->oid, th, daos_mode, 1,
<<<<<<< HEAD
		entry->chunk_size ? entry->chunk_size :
		dfs->attr.da_chunk_size, &file->oh, NULL);
=======
				       entry->chunk_size ? entry->chunk_size :
				       dfs->attr.da_chunk_size, &file->oh,
				       NULL);
>>>>>>> 13008866
	if (rc != 0) {
		D_ERROR("daos_array_open_with_attr() failed (%d)\n", rc);
		return daos_der2errno(rc);
	}

	if (flags & O_TRUNC) {
		rc = daos_array_set_size(file->oh, th, 0, NULL);
		if (rc) {
			D_ERROR("Failed to truncate file (%d)\n", rc);
			daos_array_close(file->oh, NULL);
			return daos_der2errno(rc);
		}
		if (size)
			*size = 0;
	} else if (size) {
		rc = daos_array_get_size(file->oh, th, size, NULL);
		if (rc != 0) {
			daos_array_close(file->oh, NULL);
			D_ERROR("daos_array_get_size() failed (%d)\n", rc);
			return daos_der2errno(rc);
		}
	}

	oid_cp(&file->oid, entry->oid);

	return 0;
}

/*
 * create a dir object. If caller passes parent obj, we check for existence of
 * object first.
 */
static inline int
create_dir(dfs_t *dfs, daos_handle_t parent_oh, daos_oclass_id_t cid,
	   dfs_obj_t *dir)
{
	int			rc;

	/** Allocate an OID for the dir - local operation */
	rc = oid_gen(dfs, cid, false, &dir->oid);
	if (rc != 0)
		return rc;

	/** Open the Object - local operation */
	rc = daos_obj_open(dfs->coh, dir->oid, DAOS_OO_RW, &dir->oh, NULL);
	if (rc) {
		D_ERROR("daos_obj_open() Failed (%d)\n", rc);
		return daos_der2errno(rc);
	}

	return 0;
}

static int
open_dir(dfs_t *dfs, daos_handle_t th, daos_handle_t parent_oh, int flags,
	 daos_oclass_id_t cid, struct dfs_entry *entry, size_t len,
	 dfs_obj_t *dir)
{
	bool			exists;
	int			daos_mode;
	int			rc;

	if (flags & O_CREAT) {
		rc = create_dir(dfs, parent_oh, cid, dir);
		if (rc)
			return rc;

		entry->oid = dir->oid;
		entry->mode = dir->mode;
		entry->atime = entry->mtime = entry->ctime = time(NULL);
		entry->chunk_size = 0;

		rc = insert_entry(parent_oh, th, dir->name, len, entry);
		if (rc != 0) {
			daos_obj_close(dir->oh, NULL);
			D_ERROR("Inserting dir entry %s failed (%d)\n",
				dir->name, rc);
		}

		return rc;
	}

	daos_mode = get_daos_obj_mode(flags);
	if (daos_mode == -1)
		return EINVAL;

	/* Check if parent has the dirname entry */
	rc = fetch_entry(parent_oh, th, dir->name, len, false, &exists, entry);
	if (rc)
		return rc;

	if (!exists)
		return ENOENT;

	/* Check that the opened object is the type that's expected, this could
	 * happen for example if dfs_open() is called with S_IFDIR but without
	 * O_CREATE and a entry of a different type exists already.
	 */
	if ((S_ISDIR(dir->mode) && !S_ISDIR(entry->mode)))
		return ENOTDIR;

	if ((S_ISFIFO(dir->mode) && !S_ISFIFO(entry->mode)))
		return EINVAL;

	rc = daos_obj_open(dfs->coh, entry->oid, daos_mode, &dir->oh, NULL);
	if (rc) {
		D_ERROR("daos_obj_open() Failed (%d)\n", rc);
		return daos_der2errno(rc);
	}
	dir->mode = entry->mode;
	oid_cp(&dir->oid, entry->oid);

	return 0;
}

static int
open_symlink(dfs_t *dfs, daos_handle_t th, dfs_obj_t *parent, int flags,
<<<<<<< HEAD
	     const char *value, struct dfs_entry *entry,
	     size_t len, dfs_obj_t *sym)
=======
	     const char *value, struct dfs_entry *entry, size_t len,
	     dfs_obj_t *sym)
>>>>>>> 13008866
{
	size_t			value_len;
	int			rc;

	if (flags & O_CREAT) {
		if (value == NULL)
			return EINVAL;

		value_len = strnlen(value, PATH_MAX);

		if (value_len > PATH_MAX - 1)
			return EINVAL;

		rc = oid_gen(dfs, 0, false, &sym->oid);
		if (rc != 0)
			return rc;
		oid_cp(&entry->oid, sym->oid);
		entry->mode = sym->mode | S_IRWXO | S_IRWXU | S_IRWXG;
		entry->atime = entry->mtime = entry->ctime = time(NULL);
		entry->chunk_size = 0;
		D_STRNDUP(sym->value, value, value_len + 1);
		if (sym->value == NULL)
			return ENOMEM;

		entry->value = sym->value;
		entry->value_len = value_len;
		rc = insert_entry(parent->oh, th, sym->name, len, entry);
		if (rc) {
			D_FREE(sym->value);
			D_ERROR("Inserting entry %s failed (rc = %d)\n",
				sym->name, rc);
		}
		return rc;
	}

	return ENOTSUP;
}

static void
set_daos_iod(bool create, daos_iod_t *iod, char *buf, size_t size)
{
	d_iov_set(&iod->iod_name, buf, strlen(buf));
	iod->iod_nr	= 1;
	iod->iod_size	= DAOS_REC_ANY;
	iod->iod_recxs	= NULL;
	iod->iod_type	= DAOS_IOD_SINGLE;

	if (create) {
		iod->iod_size = size;
	}
}

static void
set_inode_params(bool for_update, daos_iod_t *iods, daos_key_t *dkey)
{
	int i = 0;

	d_iov_set(dkey, SB_DKEY, sizeof(SB_DKEY) - 1);

	set_daos_iod(for_update, &iods[i++], MAGIC_NAME, sizeof(dfs_magic_t));
	set_daos_iod(for_update, &iods[i++],
		SB_VERSION_NAME, sizeof(dfs_sb_ver_t));
	set_daos_iod(for_update, &iods[i++],
		LAYOUT_NAME, sizeof(dfs_layout_ver_t));
	set_daos_iod(for_update, &iods[i++], CS_NAME, sizeof(daos_size_t));
	set_daos_iod(for_update, &iods[i++], OC_NAME, sizeof(daos_oclass_id_t));
}

static int
open_sb(daos_handle_t coh, bool create, dfs_attr_t *attr, daos_handle_t *oh)
{
	d_sg_list_t		sgls[SB_AKEYS];
	d_iov_t			sg_iovs[SB_AKEYS];
	daos_iod_t		iods[SB_AKEYS];
	daos_key_t		dkey;
	dfs_magic_t		magic;
	dfs_sb_ver_t		sb_ver;
	dfs_layout_ver_t	layout_ver;
	daos_size_t		chunk_size = 0;
	daos_oclass_id_t	oclass = OC_UNKNOWN;
	daos_obj_id_t		super_oid;
	int			i, rc;

	/** Open SB object */
	super_oid.lo = RESERVED_LO;
	super_oid.hi = SB_HI;
	daos_obj_generate_id(&super_oid, 0, OC_RP_XSF, 0);

	rc = daos_obj_open(coh, super_oid, create ? DAOS_OO_RW : DAOS_OO_RO,
			   oh, NULL);
	if (rc) {
		D_ERROR("daos_obj_open() Failed (%d)\n", rc);
		return daos_der2errno(rc);
	}

	d_iov_set(&sg_iovs[0], &magic, sizeof(dfs_magic_t));
	d_iov_set(&sg_iovs[1], &sb_ver, sizeof(dfs_sb_ver_t));
	d_iov_set(&sg_iovs[2], &layout_ver, sizeof(dfs_layout_ver_t));
	d_iov_set(&sg_iovs[3], &chunk_size, sizeof(daos_size_t));
	d_iov_set(&sg_iovs[4], &oclass, sizeof(daos_oclass_id_t));

	for (i = 0; i < SB_AKEYS; i++) {
		sgls[i].sg_nr		= 1;
		sgls[i].sg_nr_out	= 0;
		sgls[i].sg_iovs		= &sg_iovs[i];
	}

	set_inode_params(create, iods, &dkey);

	/** create the SB and exit */
	if (create) {
		magic = DFS_SB_MAGIC;
		sb_ver = DFS_SB_VERSION;
		layout_ver = DFS_LAYOUT_VERSION;

		if (attr->da_chunk_size != 0)
			chunk_size = attr->da_chunk_size;
		else
			chunk_size = DFS_DEFAULT_CHUNK_SIZE;

		if (attr->da_oclass_id != OC_UNKNOWN)
			oclass = attr->da_oclass_id;
		else
			oclass = DFS_DEFAULT_OBJ_CLASS;

		rc = daos_obj_update(*oh, DAOS_TX_NONE, DAOS_COND_DKEY_INSERT,
				     &dkey, SB_AKEYS, iods, sgls, NULL);
		if (rc) {
			D_ERROR("Failed to create DFS superblock (%d)\n", rc);
			D_GOTO(err, rc = daos_der2errno(rc));
		}

		return 0;
	}

	sb_ver = 0;
	layout_ver = 0;
	magic = 0;

	/* otherwise fetch the values and verify SB */
	rc = daos_obj_fetch(*oh, DAOS_TX_NONE, 0, &dkey, SB_AKEYS, iods, sgls,
			    NULL, NULL);
	if (rc) {
		D_ERROR("Failed to fetch SB info (%d)\n", rc);
		D_GOTO(err, rc = daos_der2errno(rc));
	}

	/** check if SB info exists */
	if (iods[0].iod_size == 0) {
		D_ERROR("SB does not exist.\n");
		D_GOTO(err, rc = ENOENT);
	}

	if (magic != DFS_SB_MAGIC) {
		D_ERROR("SB MAGIC verification failed.\n");
		D_GOTO(err, rc = EINVAL);
	}

	if (iods[1].iod_size != sizeof(sb_ver) || sb_ver != DFS_SB_VERSION) {
		D_ERROR("Incompatible SB version.\n");
		D_GOTO(err, rc = EINVAL);
	}

	if (iods[2].iod_size != sizeof(layout_ver) ||
	    layout_ver != DFS_LAYOUT_VERSION) {
		D_ERROR("Incompatible DFS Layout version.\n");
		D_GOTO(err, rc = EINVAL);
	}

	attr->da_chunk_size = (chunk_size) ? chunk_size :
		DFS_DEFAULT_CHUNK_SIZE;
	attr->da_oclass_id = (oclass != OC_UNKNOWN) ? oclass :
		DFS_DEFAULT_OBJ_CLASS;

	return 0;
err:
	daos_obj_close(*oh, NULL);
	return rc;
}

int
dfs_get_sb_layout(daos_key_t *dkey, daos_iod_t *iods[], int *akey_count,
		  int *dfs_entry_key_size, int *dfs_entry_size)
{
	if (dkey == NULL || akey_count == NULL)
		return EINVAL;

	D_ALLOC_ARRAY(*iods, SB_AKEYS);
	if (*iods == NULL)
		return ENOMEM;

	*akey_count = SB_AKEYS;
	*dfs_entry_key_size = sizeof(INODE_AKEY_NAME) - 1;
	*dfs_entry_size = sizeof(struct dfs_entry);
	set_inode_params(true, *iods, dkey);

	return 0;
}

int
dfs_cont_create(daos_handle_t poh, uuid_t co_uuid, dfs_attr_t *attr,
		daos_handle_t *_coh, dfs_t **_dfs)
{
	daos_handle_t		coh, super_oh;
	struct dfs_entry	entry = {0};
	daos_prop_t		*prop = NULL;
	daos_cont_info_t	co_info;
	dfs_t			*dfs;
	dfs_attr_t		dattr;
	int			rc;

	if (_dfs && _coh == NULL) {
		D_ERROR("Should pass a valid container handle pointer\n");
		return EINVAL;
	}

	if (attr != NULL && attr->da_props != NULL)
		prop = daos_prop_alloc(attr->da_props->dpp_nr + 1);
	else
		prop = daos_prop_alloc(1);
	if (prop == NULL) {
		D_ERROR("Failed to allocate container prop.");
		return ENOMEM;
	}

	if (attr != NULL && attr->da_props != NULL) {
		rc = daos_prop_copy(prop, attr->da_props);
		if (rc) {
			daos_prop_free(prop);
			D_ERROR("failed to copy properties (%d)\n", rc);
			return daos_der2errno(rc);
		}
	}
	prop->dpp_entries[prop->dpp_nr - 1].dpe_type = DAOS_PROP_CO_LAYOUT_TYPE;
	prop->dpp_entries[prop->dpp_nr - 1].dpe_val = DAOS_PROP_CO_LAYOUT_POSIX;

	rc = daos_cont_create(poh, co_uuid, prop, NULL);
	daos_prop_free(prop);
	if (rc) {
		D_ERROR("daos_cont_create() failed (%d)\n", rc);
		return daos_der2errno(rc);
	}

	rc = daos_cont_open(poh, co_uuid, DAOS_COO_RW, &coh, &co_info, NULL);
	if (rc) {
		D_ERROR("daos_cont_open() failed (%d)\n", rc);
		D_GOTO(err_destroy, rc = daos_der2errno(rc));
	}

	if (attr && attr->da_chunk_size != 0)
		dattr.da_chunk_size = attr->da_chunk_size;
	else
		dattr.da_chunk_size = DFS_DEFAULT_CHUNK_SIZE;

	if (attr && attr->da_oclass_id != OC_UNKNOWN)
		dattr.da_oclass_id = attr->da_oclass_id;
	else
		dattr.da_oclass_id = DFS_DEFAULT_OBJ_CLASS;

	/** Create SB */
	rc = open_sb(coh, true, &dattr, &super_oh);
	if (rc)
		D_GOTO(err_close, rc);

	/** Add root object */
	entry.oid.lo = RESERVED_LO;
	entry.oid.hi = ROOT_HI;
	daos_obj_generate_id(&entry.oid, 0, dattr.da_oclass_id, 0);
	entry.mode = S_IFDIR | 0755;
	entry.atime = entry.mtime = entry.ctime = time(NULL);
	entry.chunk_size = dattr.da_chunk_size;

	/*
	 * Since we don't support daos cont create atomicity (2 or more cont
	 * creates on the same container will always succeed), we can get into a
	 * situation where the SB is created by one process, but return EEXIST
	 * on another. in this case we can just assume it is inserted, and
	 * continue.
	 */
	rc = insert_entry(super_oh, DAOS_TX_NONE, "/", 1, &entry);
	if (rc && rc != EEXIST) {
		D_ERROR("Failed to insert root entry (%d).", rc);
		D_GOTO(err_super, rc);
	}

	daos_obj_close(super_oh, NULL);

	if (_dfs) {
		/** Mount DFS on the container we just created */
		rc = dfs_mount(poh, coh, O_RDWR, &dfs);
		if (rc) {
			D_ERROR("dfs_mount() failed (%d)\n", rc);
			D_GOTO(err_close, rc);
		}
		*_dfs = dfs;
	}

	if (_coh) {
		*_coh = coh;
	} else {
		rc = daos_cont_close(coh, NULL);
		if (rc) {
			D_ERROR("daos_cont_close() failed (%d)\n", rc);
			D_GOTO(err_destroy, rc = daos_der2errno(rc));
		}
	}

	return rc;
err_super:
	daos_obj_close(super_oh, NULL);
err_close:
	daos_cont_close(coh, NULL);
err_destroy:
	daos_cont_destroy(poh, co_uuid, 1, NULL);
	return rc;
}

int
dfs_mount(daos_handle_t poh, daos_handle_t coh, int flags, dfs_t **_dfs)
{
	dfs_t			*dfs;
	daos_prop_t		*prop;
	struct daos_prop_entry	*entry;
	struct dfs_entry	root_dir;
	int			amode, obj_mode;
	int			rc;

	if (_dfs == NULL)
		return EINVAL;

	amode = (flags & O_ACCMODE);
	obj_mode = get_daos_obj_mode(flags);
	if (obj_mode == -1)
		return EINVAL;

	prop = daos_prop_alloc(0);
	if (prop == NULL) {
		D_ERROR("Failed to allocate prop.");
		return ENOMEM;
	}

	rc = daos_cont_query(coh, NULL, prop, NULL);
	if (rc) {
		D_ERROR("daos_cont_query() failed, " DF_RC "\n", DP_RC(rc));
		D_GOTO(err_prop, rc = daos_der2errno(rc));
	}

	entry = daos_prop_entry_get(prop, DAOS_PROP_CO_LAYOUT_TYPE);
	if (entry == NULL || entry->dpe_val != DAOS_PROP_CO_LAYOUT_POSIX) {
		D_ERROR("container is not of type POSIX\n");
		D_GOTO(err_prop, rc = EINVAL);
	}

	D_ALLOC_PTR(dfs);
	if (dfs == NULL)
		D_GOTO(err_prop, rc = ENOMEM);

	dfs->use_dtx = false;
	d_getenv_bool("DFS_USE_DTX", &dfs->use_dtx);
	if (dfs->use_dtx)
		D_DEBUG(DB_ALL, "DFS mount with distributed transactions.\n");

	dfs->poh = poh;
	dfs->coh = coh;
	dfs->amode = amode;

	rc = D_MUTEX_INIT(&dfs->lock, NULL);
	if (rc != 0)
		D_GOTO(err_dfs, rc = daos_der2errno(rc));

	/* Convert the owner information to uid/gid */
	entry = daos_prop_entry_get(prop, DAOS_PROP_CO_OWNER);
	D_ASSERT(entry != NULL);
	rc = daos_acl_principal_to_uid(entry->dpe_str, &dfs->uid);
	if (rc == -DER_NONEXIST)
		/** Set uid to nobody */
		rc = daos_acl_principal_to_uid("nobody@", &dfs->uid);
	if (rc) {
		D_ERROR("Unable to convert owner to uid\n");
		D_GOTO(err_dfs, rc = daos_der2errno(rc));
	}

	entry = daos_prop_entry_get(prop, DAOS_PROP_CO_OWNER_GROUP);
	D_ASSERT(entry != NULL);
	rc = daos_acl_principal_to_gid(entry->dpe_str, &dfs->gid);
	if (rc == -DER_NONEXIST)
		/** Set gid to nobody */
		rc = daos_acl_principal_to_gid("nobody@", &dfs->gid);
	if (rc) {
		D_ERROR("Unable to convert owner to gid\n");
		D_GOTO(err_dfs, rc = daos_der2errno(rc));
	}

	/** Verify SB */
	rc = open_sb(coh, false, &dfs->attr, &dfs->super_oh);
	if (rc)
		D_GOTO(err_dfs, rc);

	/** Check if super object has the root entry */
	strcpy(dfs->root.name, "/");
	dfs->root.parent_oid.lo = RESERVED_LO;
	dfs->root.parent_oid.hi = SB_HI;
	daos_obj_generate_id(&dfs->root.parent_oid, 0, OC_RP_XSF, 0);
	rc = open_dir(dfs, DAOS_TX_NONE, dfs->super_oh, amode | S_IFDIR, 0,
		      &root_dir, 1, &dfs->root);
	if (rc) {
		D_ERROR("Failed to open root object (%d)\n", rc);
		D_GOTO(err_super, rc);
	}

	/** if RW, allocate an OID for the namespace */
	if (amode == O_RDWR) {
		rc = daos_cont_alloc_oids(coh, 1, &dfs->oid.lo, NULL);
		if (rc) {
			D_ERROR("daos_cont_alloc_oids() Failed (%d)\n", rc);
			D_GOTO(err_root, rc = daos_der2errno(rc));
		}

		/*
		 * if this is the first time we allocate on this container,
		 * account 0 for SB, 1 for root obj.
		 */
		if (dfs->oid.lo == RESERVED_LO)
			dfs->oid.hi = ROOT_HI + 1;
		else
			dfs->oid.hi = 0;
	}

	dfs->mounted = true;
	*_dfs = dfs;
	daos_prop_free(prop);
	return rc;

err_root:
	daos_obj_close(dfs->root.oh, NULL);
err_super:
	daos_obj_close(dfs->super_oh, NULL);
err_dfs:
	D_FREE(dfs);
err_prop:
	daos_prop_free(prop);
	return rc;
}

int
dfs_umount(dfs_t *dfs)
{
	if (dfs == NULL || !dfs->mounted)
		return EINVAL;

	daos_obj_close(dfs->root.oh, NULL);
	daos_obj_close(dfs->super_oh, NULL);

	if (dfs->prefix)
		D_FREE(dfs->prefix);

	D_MUTEX_DESTROY(&dfs->lock);
	D_FREE(dfs);

	return 0;
}

int
dfs_query(dfs_t *dfs, dfs_attr_t *attr)
{
	if (dfs == NULL || !dfs->mounted || attr == NULL)
		return EINVAL;

	memcpy(attr, &dfs->attr, sizeof(dfs_attr_t));

	return 0;
}

/* Structure of global buffer for dfs */
struct dfs_glob {
	uint32_t		magic;
	bool			use_dtx;
	int32_t			amode;
	uid_t			uid;
	gid_t			gid;
	uint64_t		id;
	daos_size_t		chunk_size;
	daos_oclass_id_t	oclass;
	uuid_t			cont_uuid;
	uuid_t			coh_uuid;
};

static inline void
swap_dfs_glob(struct dfs_glob *dfs_params)
{
	D_ASSERT(dfs_params != NULL);

	D_SWAP32S(&dfs_params->magic);
	D_SWAP32S(&dfs_params->use_dtx);
	D_SWAP32S(&dfs_params->amode);
	D_SWAP32S(&dfs_params->uid);
	D_SWAP32S(&dfs_params->gid);
	D_SWAP64S(&dfs_params->id);
	D_SWAP64S(&dfs_params->chunk_size);
	D_SWAP16S(&dfs_params->oclass);
	/* skip cont_uuid */
	/* skip coh_uuid */
}
static inline daos_size_t
dfs_glob_buf_size()
{
	return sizeof(struct dfs_glob);
}

int
dfs_local2global(dfs_t *dfs, d_iov_t *glob)
{
	struct dfs_glob		*dfs_params;
	uuid_t			coh_uuid;
	uuid_t			cont_uuid;
	daos_size_t		glob_buf_size;
	int			rc = 0;

	if (dfs == NULL || !dfs->mounted)
		return EINVAL;

	if (glob == NULL) {
		D_ERROR("Invalid parameter, NULL glob pointer.\n");
		return EINVAL;
	}

	if (glob->iov_buf != NULL && (glob->iov_buf_len == 0 ||
	    glob->iov_buf_len < glob->iov_len)) {
		D_ERROR("Invalid parameter of glob, iov_buf %p, iov_buf_len "
			""DF_U64", iov_len "DF_U64".\n", glob->iov_buf,
			glob->iov_buf_len, glob->iov_len);
		return EINVAL;
	}

	glob_buf_size = dfs_glob_buf_size();

	if (glob->iov_buf == NULL) {
		glob->iov_buf_len = glob_buf_size;
		return 0;
	}

	rc = dc_cont_hdl2uuid(dfs->coh, &coh_uuid, &cont_uuid);
	if (rc != 0)
		return daos_der2errno(rc);

	if (glob->iov_buf_len < glob_buf_size) {
		D_DEBUG(DF_DSMC, "Larger glob buffer needed ("DF_U64" bytes "
			"provided, "DF_U64" required).\n", glob->iov_buf_len,
			glob_buf_size);
		glob->iov_buf_len = glob_buf_size;
		return ENOBUFS;
	}
	glob->iov_len = glob_buf_size;

	/* init global handle */
	dfs_params = (struct dfs_glob *)glob->iov_buf;
	dfs_params->magic	= DFS_GLOB_MAGIC;
	dfs_params->use_dtx	= dfs->use_dtx;
	dfs_params->amode	= dfs->amode;
	dfs_params->uid		= dfs->uid;
	dfs_params->gid		= dfs->gid;
	dfs_params->id		= dfs->attr.da_id;
	dfs_params->chunk_size	= dfs->attr.da_chunk_size;
	dfs_params->oclass	= dfs->attr.da_oclass_id;
	uuid_copy(dfs_params->coh_uuid, coh_uuid);
	uuid_copy(dfs_params->cont_uuid, cont_uuid);

	return 0;
}

int
dfs_global2local(daos_handle_t poh, daos_handle_t coh, int flags, d_iov_t glob,
		 dfs_t **_dfs)
{
	dfs_t		*dfs;
	struct dfs_glob	*dfs_params;
	int		obj_mode;
	daos_obj_id_t	super_oid;
	uuid_t		coh_uuid;
	uuid_t		cont_uuid;
	int		rc = 0;

	if (_dfs == NULL)
		return EINVAL;

	if (glob.iov_buf == NULL || glob.iov_buf_len < glob.iov_len ||
	    glob.iov_len != dfs_glob_buf_size()) {
		D_ERROR("Invalid parameter of glob, iov_buf %p, "
			"iov_buf_len "DF_U64", iov_len "DF_U64".\n",
			glob.iov_buf, glob.iov_buf_len, glob.iov_len);
		return EINVAL;
	}

	dfs_params = (struct dfs_glob *)glob.iov_buf;
	if (dfs_params->magic == D_SWAP32(DFS_GLOB_MAGIC)) {
		swap_dfs_glob(dfs_params);
		D_ASSERT(dfs_params->magic == DFS_GLOB_MAGIC);

	} else if (dfs_params->magic != DFS_GLOB_MAGIC) {
		D_ERROR("Bad magic value: %#x.\n", dfs_params->magic);
		return EINVAL;
	}

	D_ASSERT(dfs_params != NULL);

	/** Check container uuid mismatch */
	rc = dc_cont_hdl2uuid(coh, &coh_uuid, &cont_uuid);
	if (rc != 0)
		return daos_der2errno(rc);
	if (uuid_compare(cont_uuid, dfs_params->cont_uuid) != 0) {
		D_ERROR("Container uuid mismatch, in coh: "DF_UUID", "
			"in dfs_params:" DF_UUID"\n", DP_UUID(cont_uuid),
			DP_UUID(dfs_params->cont_uuid));
		return EINVAL;
	}

	/** Create the DFS handle with no RPCs */
	D_ALLOC_PTR(dfs);
	if (dfs == NULL)
		return ENOMEM;

	dfs->poh = poh;
	dfs->coh = coh;
	dfs->use_dtx = dfs_params->use_dtx;
	dfs->amode = (flags == 0) ? dfs_params->amode : (flags & O_ACCMODE);
	dfs->uid = dfs_params->uid;
	dfs->gid = dfs_params->gid;
	dfs->attr.da_id = dfs_params->id;
	dfs->attr.da_chunk_size = dfs_params->chunk_size;
	dfs->attr.da_oclass_id = dfs_params->oclass;
	/** allocate a new oid on the next file or dir creation */
	dfs->oid.lo = 0;
	dfs->oid.hi = MAX_OID_HI;

	rc = D_MUTEX_INIT(&dfs->lock, NULL);
	if (rc != 0) {
		D_FREE(dfs);
		return daos_der2errno(rc);
	}

	/** Open SB object */
	super_oid.lo = RESERVED_LO;
	super_oid.hi = SB_HI;
	daos_obj_generate_id(&super_oid, 0, OC_RP_XSF, 0);

	rc = daos_obj_open(coh, super_oid, DAOS_OO_RO, &dfs->super_oh, NULL);
	if (rc) {
		D_ERROR("daos_obj_open() failed, " DF_RC "\n", DP_RC(rc));
		D_GOTO(err_dfs, rc = daos_der2errno(rc));
	}

	/* Open Root Object */
	strcpy(dfs->root.name, "/");
	dfs->root.parent_oid.lo = super_oid.lo;
	dfs->root.parent_oid.hi = super_oid.hi;
	dfs->root.oid.lo = RESERVED_LO;
	dfs->root.oid.hi = ROOT_HI;
	daos_obj_generate_id(&dfs->root.oid, 0, dfs->attr.da_oclass_id, 0);
	dfs->root.mode = S_IFDIR | 0755;

	obj_mode = get_daos_obj_mode(flags);
	rc = daos_obj_open(coh, dfs->root.oid, obj_mode, &dfs->root.oh, NULL);
	if (rc) {
		D_ERROR("daos_obj_open() failed, " DF_RC "\n", DP_RC(rc));
		daos_obj_close(dfs->super_oh, NULL);
		D_GOTO(err_dfs, rc = daos_der2errno(rc));
	}

	dfs->mounted = true;
	*_dfs = dfs;

	return rc;
err_dfs:
	D_MUTEX_DESTROY(&dfs->lock);
	D_FREE(dfs);
	return rc;
}

int
dfs_set_prefix(dfs_t *dfs, const char *prefix)
{
	if (dfs == NULL || !dfs->mounted)
		return EINVAL;

	if (prefix == NULL) {
		D_FREE(dfs->prefix);
		return 0;
	}

	if (prefix[0] != '/' || strnlen(prefix, PATH_MAX) > PATH_MAX - 1)
		return EINVAL;

	D_STRNDUP(dfs->prefix, prefix, PATH_MAX - 1);
	if (dfs->prefix == NULL)
		return ENOMEM;

	dfs->prefix_len = strlen(dfs->prefix);
	if (dfs->prefix[dfs->prefix_len-1] == '/')
		dfs->prefix_len--;

	return 0;
}

int
dfs_get_file_oh(dfs_obj_t *obj, daos_handle_t *oh)
{
	if (obj == NULL || !S_ISREG(obj->mode))
		return EINVAL;
	if (oh == NULL)
		return EINVAL;

	oh->cookie = obj->oh.cookie;
	return 0;
}

int
dfs_get_chunk_size(dfs_obj_t *obj, daos_size_t *chunk_size)
{
	daos_size_t	cell_size;
	int		rc;

	if (obj == NULL || !S_ISREG(obj->mode))
		return EINVAL;
	if (chunk_size == NULL)
		return EINVAL;

	rc = daos_array_get_attr(obj->oh, chunk_size, &cell_size);
	if (rc)
		return daos_der2errno(rc);

	D_ASSERT(cell_size == 1);
	return 0;
}

int
dfs_mkdir(dfs_t *dfs, dfs_obj_t *parent, const char *name, mode_t mode,
	  daos_oclass_id_t cid)
{
	dfs_obj_t		new_dir;
	daos_handle_t		th = DAOS_TX_NONE;
	struct dfs_entry	entry = {0};
	size_t			len;
	int			rc;

	if (dfs == NULL || !dfs->mounted)
		return EINVAL;
	if (dfs->amode != O_RDWR)
		return EPERM;
	if (parent == NULL)
		parent = &dfs->root;
	else if (!S_ISDIR(parent->mode))
		return ENOTDIR;

	rc = check_name(name, &len);
	if (rc)
		return rc;

	strncpy(new_dir.name, name, len + 1);

	rc = create_dir(dfs, parent->oh, cid, &new_dir);
	if (rc)
		return rc;

	entry.oid = new_dir.oid;
	entry.mode = S_IFDIR | mode;
	entry.atime = entry.mtime = entry.ctime = time(NULL);
	entry.chunk_size = 0;

	rc = insert_entry(parent->oh, th, name, len, &entry);
	if (rc != 0) {
		daos_obj_close(new_dir.oh, NULL);
		return rc;
	}

	rc = daos_obj_close(new_dir.oh, NULL);
	if (rc != 0)
		return daos_der2errno(rc);

	return rc;
}

static int
remove_dir_contents(dfs_t *dfs, daos_handle_t th, struct dfs_entry entry)
{
	daos_handle_t	oh;
	daos_key_desc_t	kds[ENUM_DESC_NR];
	daos_anchor_t	anchor = {0};
	d_iov_t		iov;
	char		enum_buf[ENUM_DESC_BUF] = {0};
	d_sg_list_t	sgl;
	int		rc;

	D_ASSERT(S_ISDIR(entry.mode));

	rc = daos_obj_open(dfs->coh, entry.oid, DAOS_OO_RW, &oh, NULL);
	if (rc)
		return daos_der2errno(rc);

	sgl.sg_nr = 1;
	sgl.sg_nr_out = 0;
	d_iov_set(&iov, enum_buf, ENUM_DESC_BUF);
	sgl.sg_iovs = &iov;

	while (!daos_anchor_is_eof(&anchor)) {
		uint32_t	number = ENUM_DESC_NR;
		uint32_t	i;
		char		*ptr;

		rc = daos_obj_list_dkey(oh, th, &number, kds, &sgl, &anchor,
					NULL);
		if (rc)
			D_GOTO(out, rc = daos_der2errno(rc));

		if (number == 0)
			continue;

		for (ptr = enum_buf, i = 0; i < number; i++) {
			struct dfs_entry child_entry = {0};
			bool exists;

			ptr += kds[i].kd_key_len;

			rc = fetch_entry(oh, th, ptr, kds[i].kd_key_len, false,
					 &exists, &child_entry);
			if (rc)
				D_GOTO(out, rc);

			if (!exists)
				continue;

			if (S_ISDIR(child_entry.mode)) {
				rc = remove_dir_contents(dfs, th, child_entry);
				if (rc)
					D_GOTO(out, rc);
			}

			rc = remove_entry(dfs, th, oh, ptr, kds[i].kd_key_len,
					  child_entry);
			if (rc)
				D_GOTO(out, rc);
		}
	}

out:
	daos_obj_close(oh, NULL);
	return rc;
}

int
dfs_remove(dfs_t *dfs, dfs_obj_t *parent, const char *name, bool force,
	   daos_obj_id_t *oid)
{
	struct dfs_entry	entry = {0};
	daos_handle_t		th = DAOS_TX_NONE;
	bool			exists;
	size_t			len;
	int			rc;

	if (dfs == NULL || !dfs->mounted)
		return EINVAL;
	if (dfs->amode != O_RDWR)
		return EPERM;
	if (parent == NULL)
		parent = &dfs->root;
	else if (!S_ISDIR(parent->mode))
		return ENOTDIR;

	rc = check_name(name, &len);
	if (rc)
		return rc;

	if (dfs->use_dtx) {
		rc = daos_tx_open(dfs->coh, &th, 0, NULL);
		if (rc) {
			D_ERROR("daos_tx_open() failed (%d)\n", rc);
			D_GOTO(out, rc = daos_der2errno(rc));
		}
	}

restart:
	/** Even with cond punch, need to fetch the entry to check the type */
	rc = fetch_entry(parent->oh, th, name, len, false, &exists, &entry);
	if (rc)
		D_GOTO(out, rc);

	if (!exists)
		D_GOTO(out, rc = ENOENT);

	/* Check if the file is the expected one */
	if (oid && (oid->lo != 0 || oid->hi != 0)) {
		if (oid->lo != entry.oid.lo || oid->hi != entry.oid.hi)
			D_GOTO(out, rc = EBADF);
	}

	if (S_ISDIR(entry.mode)) {
		uint32_t nr = 0;
		daos_handle_t oh;

		/** check if dir is empty */
		rc = daos_obj_open(dfs->coh, entry.oid, DAOS_OO_RW, &oh, NULL);
		if (rc) {
			D_ERROR("daos_obj_open() Failed (%d)\n", rc);
			D_GOTO(out, rc = daos_der2errno(rc));
		}

		rc = get_num_entries(oh, th, &nr, true);
		if (rc) {
			daos_obj_close(oh, NULL);
			D_GOTO(out, rc);
		}

		rc = daos_obj_close(oh, NULL);
		if (rc)
			D_GOTO(out, rc = daos_der2errno(rc));

		if (!force && nr != 0)
			D_GOTO(out, rc = ENOTEMPTY);

		if (force && nr != 0) {
			rc = remove_dir_contents(dfs, th, entry);
			if (rc)
				D_GOTO(out, rc);
		}
	}

	rc = remove_entry(dfs, th, parent->oh, name, len, entry);
	if (rc)
		D_GOTO(out, rc);

	if (dfs->use_dtx) {
		rc = daos_tx_commit(th, NULL);
		if (rc) {
			if (rc != -DER_TX_RESTART)
				D_ERROR("daos_tx_commit() failed (%d)\n", rc);
			D_GOTO(out, rc = daos_der2errno(rc));
		}
	}

	if (oid)
		oid_cp(oid, entry.oid);

out:
	rc = check_tx(th, rc);
	if (rc == ERESTART)
		goto restart;
	return rc;
}

static int
lookup_rel_path(dfs_t *dfs, dfs_obj_t *root, const char *path, int flags,
		dfs_obj_t **_obj, mode_t *mode, struct stat *stbuf,
		size_t depth)
{
	dfs_obj_t		parent;
	dfs_obj_t		*obj = NULL;
	char			*token;
	char			*rem, *sptr = NULL; /* bogus compiler warning */
	bool			exists;
	int			daos_mode;
	struct dfs_entry	entry = {0};
	size_t			len;
	int			rc;
	bool			parent_fully_valid;

	/* Arbitrarily stop to avoid infinite recursion */
	if (depth >= DFS_MAX_RECURSION)
		return ELOOP;

	/* Only paths from root can be absolute */
	if (path[0] == '/' && daos_oid_cmp(root->oid, dfs->root.oid) != 0)
		return EINVAL;

	daos_mode = get_daos_obj_mode(flags);
	if (daos_mode == -1)
		return EINVAL;

	D_STRNDUP(rem, path, PATH_MAX - 1);
	if (rem == NULL)
		return ENOMEM;

	if (stbuf)
		memset(stbuf, 0, sizeof(struct stat));

	D_ALLOC_PTR(obj);
	if (obj == NULL)
		D_GOTO(out, rc = ENOMEM);

	oid_cp(&obj->oid, root->oid);
	oid_cp(&obj->parent_oid, root->parent_oid);
	obj->mode = root->mode;
	strncpy(obj->name, root->name, DFS_MAX_PATH + 1);

	rc = daos_obj_open(dfs->coh, obj->oid, daos_mode, &obj->oh, NULL);
	if (rc)
		D_GOTO(err_obj, rc = daos_der2errno(rc));

	parent.oh = obj->oh;
	parent.mode = obj->mode;
	oid_cp(&parent.oid, obj->oid);
	oid_cp(&parent.parent_oid, obj->parent_oid);

	/** get the obj entry in the path */
	for (token = strtok_r(rem, "/", &sptr);
	     token != NULL;
	     token = strtok_r(NULL, "/", &sptr)) {
lookup_rel_path_loop:

		/*
		 * Open the directory object one level up.
		 * Since fetch_entry does not support ".",
		 * we can't support ".." as the last entry,
		 * nor can we support "../.." because we don't
		 * have parent.parent_oid and parent.mode.
		 * For now, represent this partial state with
		 * parent_fully_valid.
		 */
		parent_fully_valid = true;
		if (strcmp(token, "..") == 0) {
			parent_fully_valid = false;

			/* Cannot go outside the container */
			if (daos_oid_cmp(parent.oid, dfs->root.oid) == 0) {
				D_DEBUG(DB_TRACE,
					"Failed to lookup path outside container: %s\n",
					path);
				D_GOTO(err_obj, rc = ENOENT);
			}

			rc = daos_obj_close(obj->oh, NULL);
			if (rc) {
				D_ERROR("daos_obj_close() Failed (%d)\n", rc);
				D_GOTO(err_obj, rc = daos_der2errno(rc));
			}

			rc = daos_obj_open(dfs->coh, parent.parent_oid,
					   daos_mode, &obj->oh, NULL);
			if (rc) {
				D_ERROR("daos_obj_open() Failed (%d)\n", rc);
				D_GOTO(err_obj, rc = daos_der2errno(rc));
			}

			oid_cp(&parent.oid, parent.parent_oid);
			parent.oh = obj->oh;

			/* TODO support fetch_entry(".") */
			token = strtok_r(NULL, "/", &sptr);
			if (!token || strcmp(token, "..") == 0)
				D_GOTO(err_obj, rc = ENOTSUP);
		}

		len = strlen(token);

		entry.chunk_size = 0;
		rc = fetch_entry(parent.oh, DAOS_TX_NONE, token, len, true,
				 &exists, &entry);
		if (rc)
			D_GOTO(err_obj, rc);

		rc = daos_obj_close(obj->oh, NULL);
		if (rc) {
			D_ERROR("daos_obj_close() Failed (%d)\n", rc);
			D_GOTO(err_obj, rc = daos_der2errno(rc));
		}

		if (!exists)
			D_GOTO(err_obj, rc = ENOENT);

		oid_cp(&obj->oid, entry.oid);
		oid_cp(&obj->parent_oid, parent.oid);
		strncpy(obj->name, token, len + 1);
		obj->mode = entry.mode;

		/** if entry is a file, open the array object and return */
		if (S_ISREG(entry.mode)) {
			/* if there are more entries, then file is not a dir */
			if (strtok_r(NULL, "/", &sptr) != NULL) {
				D_ERROR("%s is not a directory\n", obj->name);
				D_GOTO(err_obj, rc = ENOENT);
			}

			rc = daos_array_open_with_attr(dfs->coh, entry.oid,
				DAOS_TX_NONE, daos_mode, 1, entry.chunk_size ?
				entry.chunk_size : dfs->attr.da_chunk_size,
				&obj->oh, NULL);
			if (rc != 0) {
				D_ERROR("daos_array_open() Failed (%d)\n", rc);
				D_GOTO(err_obj, rc = daos_der2errno(rc));
			}

			if (stbuf) {
				daos_size_t size;

				rc = daos_array_get_size(obj->oh, DAOS_TX_NONE,
							 &size, NULL);
				if (rc) {
					daos_array_close(obj->oh, NULL);
					D_GOTO(err_obj,
					       rc = daos_der2errno(rc));
				}
				stbuf->st_size = size;
				stbuf->st_blocks =
					(stbuf->st_size + (1 << 9) - 1) >> 9;
			}
			break;
		}

		if (S_ISLNK(entry.mode)) {
			/*
			 * If there is a token after the sym link entry, treat
			 * the sym link as a directory and look up it's value.
			 */
			token = strtok_r(NULL, "/", &sptr);
			if (token) {
				dfs_obj_t *sym;

				if (!parent_fully_valid &&
				    strncmp(entry.value, "..", 2) == 0) {
					D_FREE(entry.value);
					D_GOTO(err_obj, rc = ENOTSUP);
				}

				rc = lookup_rel_path(dfs, &parent, entry.value,
						     flags, &sym, NULL, NULL,
						     depth + 1);
				if (rc) {
					D_DEBUG(DB_TRACE,
						"Failed to lookup symlink %s\n",
						entry.value);
					D_FREE(entry.value);
					D_GOTO(err_obj, rc);
				}

				obj->oh = sym->oh;
				parent.oh = sym->oh;
				parent.mode = sym->mode;
				oid_cp(&parent.oid, sym->oid);
				oid_cp(&parent.parent_oid, sym->parent_oid);

				D_FREE(sym);
				D_FREE(entry.value);
				obj->value = NULL;
				/*
				 * need to go to to the beginning of loop but we
				 * already did the strtok.
				 */
				goto lookup_rel_path_loop;
			}

			/* Conditionally dereference leaf symlinks */
			if (!(flags & O_NOFOLLOW)) {
				dfs_obj_t *sym;

				if (!parent_fully_valid &&
				    strncmp(entry.value, "..", 2) == 0) {
					D_FREE(entry.value);
					D_GOTO(err_obj, rc = ENOTSUP);
				}

				rc = lookup_rel_path(dfs, &parent, entry.value,
						     flags, &sym, mode, stbuf,
						     depth + 1);
				if (rc) {
					D_DEBUG(DB_TRACE,
						"Failed to lookup symlink %s\n",
						entry.value);
					D_FREE(entry.value);
					D_GOTO(err_obj, rc);
				}

				/* return this dereferenced obj */
				D_FREE(obj);
				obj = sym;
				D_FREE(entry.value);
				D_GOTO(out, rc);
			}

			/* Create a truncated version of the string */
			D_STRNDUP(obj->value, entry.value, entry.value_len + 1);
			if (obj->value == NULL) {
				D_FREE(entry.value);
				D_GOTO(out, rc = ENOMEM);
			}
			D_FREE(entry.value);
			if (stbuf)
				stbuf->st_size = entry.value_len;
			/** return the symlink obj if this is the last entry */
			break;
		}

		if (!S_ISDIR(entry.mode) && (!S_ISFIFO(entry.mode))) {
			D_ERROR("Invalid entry type in path.\n");
			D_GOTO(err_obj, rc = EINVAL);
		}

		/* open the directory/fifo object */
		rc = daos_obj_open(dfs->coh, entry.oid, daos_mode, &obj->oh,
				   NULL);
		if (rc) {
			D_ERROR("daos_obj_open() Failed (%d)\n", rc);
			D_GOTO(err_obj, rc = daos_der2errno(rc));
		}

		if (stbuf)
			stbuf->st_size = sizeof(entry);
		oid_cp(&parent.oid, obj->oid);
		oid_cp(&parent.parent_oid, obj->parent_oid);
		parent.oh = obj->oh;
		parent.mode = entry.mode;
	}

	if (mode)
		*mode = obj->mode;

	if (stbuf) {
		stbuf->st_nlink = 1;
		stbuf->st_mode = obj->mode;
		stbuf->st_uid = dfs->uid;
		stbuf->st_gid = dfs->gid;
		stbuf->st_atim.tv_sec = entry.atime;
		stbuf->st_mtim.tv_sec = entry.mtime;
		stbuf->st_ctim.tv_sec = entry.ctime;
	}

	obj->flags = flags;

out:
	D_FREE(rem);
	*_obj = obj;
	return rc;
err_obj:
	D_FREE(obj);
	goto out;
}

int
dfs_lookup(dfs_t *dfs, const char *path, int flags, dfs_obj_t **_obj,
	   mode_t *mode, struct stat *stbuf)
{
	if (dfs == NULL || !dfs->mounted)
		return EINVAL;
	if (_obj == NULL)
		return EINVAL;
	if (path == NULL || strnlen(path, PATH_MAX) > PATH_MAX - 1)
		return EINVAL;
	if (path[0] != '/')
		return EINVAL;

	/** if we added a prefix, check and skip over it */
	if (dfs->prefix) {
		if (strncmp(dfs->prefix, path, dfs->prefix_len) != 0)
			return EINVAL;

		path += dfs->prefix_len;
	}

	return lookup_rel_path(dfs, &dfs->root, path, flags, _obj,
			       mode, stbuf, 0);
}

int
dfs_readdir(dfs_t *dfs, dfs_obj_t *obj, daos_anchor_t *anchor, uint32_t *nr,
	    struct dirent *dirs)
{
	daos_key_desc_t	*kds;
	char		*enum_buf;
	uint32_t	number, key_nr, i;
	d_sg_list_t	sgl;
	int		rc = 0;

	if (dfs == NULL || !dfs->mounted)
		return EINVAL;
	if (obj == NULL || !S_ISDIR(obj->mode))
		return ENOTDIR;
	if (*nr == 0)
		return 0;
	if (dirs == NULL || anchor == NULL)
		return EINVAL;

	D_ALLOC_ARRAY(kds, *nr);
	if (kds == NULL)
		return ENOMEM;

	D_ALLOC_ARRAY(enum_buf, *nr * DFS_MAX_PATH);
	if (enum_buf == NULL) {
		D_FREE(kds);
		return ENOMEM;
	}

	key_nr = 0;
	number = *nr;
	while (!daos_anchor_is_eof(anchor)) {
		d_iov_t	iov;
		char	*ptr;

		memset(enum_buf, 0, (*nr) * DFS_MAX_PATH);

		sgl.sg_nr = 1;
		sgl.sg_nr_out = 0;
		d_iov_set(&iov, enum_buf, (*nr) * DFS_MAX_PATH);
		sgl.sg_iovs = &iov;

		rc = daos_obj_list_dkey(obj->oh, DAOS_TX_NONE, &number, kds,
					&sgl, anchor, NULL);
		if (rc)
			D_GOTO(out, rc = daos_der2errno(rc));

		for (ptr = enum_buf, i = 0; i < number; i++) {
			int len;

			len = snprintf(dirs[key_nr].d_name,
				       kds[i].kd_key_len + 1, "%s", ptr);
			D_ASSERT(len >= kds[i].kd_key_len);
			ptr += kds[i].kd_key_len;
			key_nr++;
		}
		number = *nr - key_nr;
		if (number == 0)
			break;
	}
	*nr = key_nr;

out:
	D_FREE(enum_buf);
	D_FREE(kds);
	return rc;
}

int
dfs_iterate(dfs_t *dfs, dfs_obj_t *obj, daos_anchor_t *anchor,
	    uint32_t *nr, size_t size, dfs_filler_cb_t op, void *udata)
{
	daos_key_desc_t	*kds;
	d_sg_list_t	sgl;
	d_iov_t		iov;
	uint32_t	num, keys_nr;
	char		*enum_buf, *ptr;
	int		rc = 0;

	if (dfs == NULL || !dfs->mounted)
		return EINVAL;
	if (obj == NULL || !S_ISDIR(obj->mode))
		return ENOTDIR;
	if (size == 0 || *nr == 0)
		return 0;
	if (anchor == NULL)
		return EINVAL;

	num = *nr;
	D_ALLOC_ARRAY(kds, num);
	if (kds == NULL)
		return ENOMEM;

	/** Allocate a buffer to store the entry keys */
	D_ALLOC_ARRAY(enum_buf, size);
	if (enum_buf == NULL) {
		D_FREE(kds);
		return ENOMEM;
	}

	sgl.sg_nr = 1;
	sgl.sg_nr_out = 0;
	d_iov_set(&iov, enum_buf, size);
	sgl.sg_iovs = &iov;
	keys_nr = 0;
	ptr = enum_buf;

	while (!daos_anchor_is_eof(anchor)) {
		uint32_t i;

		/*
		 * list num or less entries, but not more than we can fit in
		 * enum_buf
		 */
		rc = daos_obj_list_dkey(obj->oh, DAOS_TX_NONE, &num, kds,
					&sgl, anchor, NULL);
		if (rc)
			D_GOTO(out, rc = daos_der2errno(rc));

		/** for every entry, issue the filler cb */
		for (i = 0; i < num; i++) {
			if (op) {
				char term_char;

				term_char = ptr[kds[i].kd_key_len];
				ptr[kds[i].kd_key_len] = '\0';
				rc = op(dfs, obj, ptr, udata);
				if (rc)
					D_GOTO(out, rc);

				ptr[kds[i].kd_key_len] = term_char;
			}

			/** advance pointer to next entry */
			ptr += kds[i].kd_key_len;
			/** adjust size of buffer data remaining */
			size -= kds[i].kd_key_len;
			keys_nr++;
		}
		num = *nr - keys_nr;
		/** stop if no more size or entries available to fill */
		if (size == 0 || num == 0)
			break;
		/** adjust iov for iteration */
		d_iov_set(&iov, ptr, size);
	}

	*nr = keys_nr;
out:
	D_FREE(kds);
	D_FREE(enum_buf);
	return rc;
}

int
dfs_lookup_rel(dfs_t *dfs, dfs_obj_t *parent, const char *name, int flags,
	       dfs_obj_t **_obj, mode_t *mode, struct stat *stbuf)
{
	dfs_obj_t		*obj;
	struct dfs_entry	entry = {0};
	bool			exists;
	int			daos_mode;
	size_t			len;
	int			rc = 0;

	if (dfs == NULL || !dfs->mounted)
		return EINVAL;
	if (_obj == NULL)
		return EINVAL;
	if (parent == NULL)
		parent = &dfs->root;
	else if (!S_ISDIR(parent->mode))
		return ENOTDIR;

	rc = check_name(name, &len);
	if (rc)
		return rc;

	daos_mode = get_daos_obj_mode(flags);
	if (daos_mode == -1)
		return EINVAL;

	rc = fetch_entry(parent->oh, DAOS_TX_NONE, name, len, true, &exists,
			 &entry);
	if (rc)
		return rc;

	if (!exists)
		return ENOENT;

	if (stbuf)
		memset(stbuf, 0, sizeof(struct stat));

	D_ALLOC_PTR(obj);
	if (obj == NULL)
		return ENOMEM;

	strncpy(obj->name, name, len + 1);
	oid_cp(&obj->parent_oid, parent->oid);
	oid_cp(&obj->oid, entry.oid);
	obj->mode = entry.mode;

	/** if entry is a file, open the array object and return */
	switch (entry.mode & S_IFMT) {
	case S_IFREG:
		rc = daos_array_open_with_attr(dfs->coh, entry.oid,
			DAOS_TX_NONE, daos_mode, 1, entry.chunk_size ?
			entry.chunk_size : dfs->attr.da_chunk_size, &obj->oh,
			NULL);
		if (rc != 0) {
			D_ERROR("daos_array_open_with_attr() Failed (%d)\n",
				rc);
			D_GOTO(err_obj, rc = daos_der2errno(rc));
		}

		/** we need the file size if stat struct is needed */
		if (stbuf) {
			daos_size_t size;

			rc = daos_array_get_size(obj->oh, DAOS_TX_NONE, &size,
						 NULL);
			if (rc) {
				daos_array_close(obj->oh, NULL);
				D_ERROR("daos_array_get_size() Failed (%d)\n",
					rc);
				D_GOTO(err_obj, rc = daos_der2errno(rc));
			}
			stbuf->st_size = size;
			stbuf->st_blocks = (stbuf->st_size + (1 << 9) - 1) >> 9;
		}
		break;
	case S_IFLNK:
		if (flags & O_NOFOLLOW) {
			/* Create a truncated version of the string */
			D_STRNDUP(obj->value, entry.value, entry.value_len + 1);
			D_FREE(entry.value);
			if (obj->value == NULL)
				D_GOTO(err_obj, rc = ENOMEM);
			if (stbuf)
				stbuf->st_size = entry.value_len;
		} else {
			dfs_obj_t *sym;

			/* dereference the symlink */
			rc = lookup_rel_path(dfs, parent, entry.value, flags,
					     &sym, mode, stbuf, 0);
			if (rc) {
				D_DEBUG(DB_TRACE,
					"Failed to lookup symlink %s\n",
					entry.value);
				D_FREE(entry.value);
				D_GOTO(err_obj, rc);
			}
			D_FREE(obj);
			obj = sym;
			D_FREE(entry.value);
			D_GOTO(out, rc);
		}
		break;
	case S_IFIFO:
	case S_IFDIR:
		rc = daos_obj_open(dfs->coh, entry.oid, daos_mode, &obj->oh,
				   NULL);
		if (rc) {
			D_ERROR("daos_obj_open() Failed (%d)\n", rc);
			D_GOTO(err_obj, rc = daos_der2errno(rc));
		}
		if (stbuf)
			stbuf->st_size = sizeof(entry);
		break;
	default:
		D_ERROR("Invalid entry type (not a dir, file, symlink).\n");
		D_GOTO(err_obj, rc = EINVAL);
	}

	if (mode)
		*mode = obj->mode;

	if (stbuf) {
		stbuf->st_nlink = 1;
		stbuf->st_mode = obj->mode;
		stbuf->st_uid = dfs->uid;
		stbuf->st_gid = dfs->gid;
		stbuf->st_atim.tv_sec = entry.atime;
		stbuf->st_mtim.tv_sec = entry.mtime;
		stbuf->st_ctim.tv_sec = entry.ctime;
	}

out:
	obj->flags = flags;
	*_obj = obj;

	return rc;
err_obj:
	D_FREE(obj);
	return rc;
}

int
dfs_open(dfs_t *dfs, dfs_obj_t *parent, const char *name, mode_t mode,
	 int flags, daos_oclass_id_t cid, daos_size_t chunk_size,
	 const char *value, dfs_obj_t **_obj)
{
<<<<<<< HEAD
	return dfs_open2(dfs, parent, name, mode, flags, cid, chunk_size,
			value, NULL, _obj);
}

int
dfs_open2(dfs_t *dfs, dfs_obj_t *parent, const char *name, mode_t mode,
	  int flags, daos_oclass_id_t cid, daos_size_t chunk_size,
	  const char *value, struct stat *stbuf, dfs_obj_t **_obj)
=======
	return dfs_open_stat(dfs, parent, name, mode, flags, cid, chunk_size,
			     value, _obj, NULL);
}

int
dfs_open_stat(dfs_t *dfs, dfs_obj_t *parent, const char *name, mode_t mode,
	      int flags, daos_oclass_id_t cid, daos_size_t chunk_size,
	      const char *value, dfs_obj_t **_obj, struct stat *stbuf)
>>>>>>> 13008866
{
	struct dfs_entry	entry = {0};
	dfs_obj_t		*obj;
	daos_handle_t		th = DAOS_TX_NONE;
	size_t			len;
	daos_size_t		file_size = 0;
	int			rc;

	if (dfs == NULL || !dfs->mounted)
		return EINVAL;
	if ((dfs->amode != O_RDWR) && (flags & O_CREAT))
		return EPERM;
	if (_obj == NULL)
		return EINVAL;
	if (S_ISLNK(mode) && value == NULL)
		return EINVAL;
	if (parent == NULL)
		parent = &dfs->root;
	else if (!S_ISDIR(parent->mode))
		return ENOTDIR;

<<<<<<< HEAD
	if (stbuf) {
		if (!(flags & O_CREAT))
			return ENOTSUP;
	}
=======
	if (stbuf && !(flags & O_CREAT))
		return ENOTSUP;
>>>>>>> 13008866

	rc = check_name(name, &len);
	if (rc)
		return rc;

	D_ALLOC_PTR(obj);
	if (obj == NULL)
		return ENOMEM;

	strncpy(obj->name, name, len + 1);
	obj->mode = mode;
	obj->flags = flags;
	oid_cp(&obj->parent_oid, parent->oid);

	if (dfs->use_dtx) {
		rc = daos_tx_open(dfs->coh, &th, 0, NULL);
		if (rc) {
			D_ERROR("daos_tx_open() failed (%d)\n", rc);
			D_GOTO(out, rc = daos_der2errno(rc));
		}
	}

restart:
	switch (mode & S_IFMT) {
	case S_IFREG:
<<<<<<< HEAD
		rc = open_file(dfs, th, parent, flags, cid, chunk_size, &entry,
			       stbuf ? &file_size : NULL, len, obj);
=======
		rc = open_file(dfs, th, parent, flags, cid, chunk_size,
			       &entry, stbuf ? &file_size : NULL, len, obj);
>>>>>>> 13008866
		if (rc) {
			D_DEBUG(DB_TRACE, "Failed to open file (%d)\n", rc);
			D_GOTO(out, rc);
		}
		break;
	case S_IFIFO:
	case S_IFDIR:
		rc = open_dir(dfs, th, parent->oh, flags, cid, &entry, len,
			      obj);
		if (rc) {
			D_DEBUG(DB_TRACE, "Failed to open dir (%d)\n", rc);
			D_GOTO(out, rc);
		}
		break;
	case S_IFLNK:
<<<<<<< HEAD
		rc = open_symlink(dfs, th, parent, flags, value, &entry,
				  len, obj);
=======
		rc = open_symlink(dfs, th, parent, flags, value, &entry, len,
				  obj);
>>>>>>> 13008866
		if (rc) {
			D_DEBUG(DB_TRACE, "Failed to open symlink (%d)\n", rc);
			D_GOTO(out, rc);
		}
		file_size = strlen(value);
		break;
	default:
		D_ERROR("Invalid entry type (not a dir, file, symlink).\n");
		D_GOTO(out, rc = EINVAL);
	}

	if (dfs->use_dtx) {
		rc = daos_tx_commit(th, NULL);
		if (rc) {
			if (rc != -DER_TX_RESTART)
				D_ERROR("daos_tx_commit() failed (%d)\n", rc);
			D_GOTO(out, rc = daos_der2errno(rc));
		}
	}

	*_obj = obj;

out:
	rc = check_tx(th, rc);
	if (rc == ERESTART)
		goto restart;

	if (rc != 0)
		D_FREE(obj);

	if (rc == 0 && stbuf) {
		stbuf->st_size = file_size;
		stbuf->st_nlink = 1;
		stbuf->st_mode = entry.mode;
		stbuf->st_uid = dfs->uid;
		stbuf->st_gid = dfs->gid;
		stbuf->st_atim.tv_sec = entry.atime;
		stbuf->st_mtim.tv_sec = entry.mtime;
		stbuf->st_ctim.tv_sec = entry.ctime;
	}

	return rc;
}

int
dfs_dup(dfs_t *dfs, dfs_obj_t *obj, int flags, dfs_obj_t **_new_obj)
{
	dfs_obj_t	*new_obj;
	unsigned int	daos_mode;
	int		rc;

	if (dfs == NULL || !dfs->mounted)
		return EINVAL;
	if (obj == NULL || _new_obj == NULL)
		return EINVAL;

	daos_mode = get_daos_obj_mode(flags);
	if (daos_mode == -1)
		return EINVAL;

	D_ALLOC_PTR(new_obj);
	if (new_obj == NULL)
		return ENOMEM;

	switch (obj->mode & S_IFMT) {
	case S_IFIFO:
	case S_IFDIR:
		rc = daos_obj_open(dfs->coh, obj->oid, daos_mode,
				   &new_obj->oh, NULL);
		if (rc)
			D_GOTO(err, rc = daos_der2errno(rc));
		break;
	case S_IFREG:
	{
		char		buf[1024];
		d_iov_t		ghdl;

		d_iov_set(&ghdl, buf, 1024);

		rc = daos_array_local2global(obj->oh, &ghdl);
		if (rc)
			D_GOTO(err, rc = daos_der2errno(rc));

		rc = daos_array_global2local(dfs->coh, ghdl, daos_mode,
					     &new_obj->oh);
		if (rc)
			D_GOTO(err, rc = daos_der2errno(rc));
		break;
	}
	case S_IFLNK:
		D_STRNDUP(new_obj->value, obj->value, PATH_MAX - 1);
		if (new_obj->value == NULL)
			D_GOTO(err, rc = ENOMEM);
		break;
	default:
		D_ERROR("Invalid object type (not a dir, file, symlink).\n");
		D_GOTO(err, rc = EINVAL);
	}

	strncpy(new_obj->name, obj->name, DFS_MAX_PATH + 1);
	new_obj->mode = obj->mode;
	new_obj->flags = flags;
	oid_cp(&new_obj->parent_oid, obj->parent_oid);
	oid_cp(&new_obj->oid, obj->oid);

	*_new_obj = new_obj;
	return 0;

err:
	D_FREE(new_obj);
	return rc;
}

/* Structure of global buffer for dfs_obj */
struct dfs_obj_glob {
	uint32_t	magic;
	uint32_t	flags;
	mode_t		mode;
	daos_obj_id_t	oid;
	daos_obj_id_t	parent_oid;
	daos_size_t	chunk_size;
	uuid_t		cont_uuid;
	uuid_t		coh_uuid;
	char		name[DFS_MAX_PATH + 1];
};

static inline daos_size_t
dfs_obj_glob_buf_size()
{
	return sizeof(struct dfs_obj_glob);
}

static inline void
swap_obj_glob(struct dfs_obj_glob *array_glob)
{
	D_ASSERT(array_glob != NULL);

	D_SWAP32S(&array_glob->magic);
	D_SWAP32S(&array_glob->mode);
	D_SWAP32S(&array_glob->flags);
	D_SWAP64S(&array_glob->oid.hi);
	D_SWAP64S(&array_glob->oid.lo);
	D_SWAP64S(&array_glob->parent_oid.hi);
	D_SWAP64S(&array_glob->parent_oid.lo);
	D_SWAP64S(&array_glob->chunk_size);
	/* skip cont_uuid */
	/* skip coh_uuid */
}

int
dfs_obj_local2global(dfs_t *dfs, dfs_obj_t *obj, d_iov_t *glob)
{
	struct dfs_obj_glob	*obj_glob;
	uuid_t			coh_uuid;
	uuid_t			cont_uuid;
	daos_size_t		glob_buf_size;
	int			rc = 0;

	if (obj == NULL || !S_ISREG(obj->mode))
		return EINVAL;

	if (glob == NULL) {
		D_ERROR("Invalid parameter, NULL glob pointer.\n");
		return EINVAL;
	}

	if (glob->iov_buf != NULL && (glob->iov_buf_len == 0 ||
	    glob->iov_buf_len < glob->iov_len)) {
		D_ERROR("Invalid parameter of glob, iov_buf %p, iov_buf_len "
			""DF_U64", iov_len "DF_U64".\n", glob->iov_buf,
			glob->iov_buf_len, glob->iov_len);
		return EINVAL;
	}

	glob_buf_size = dfs_obj_glob_buf_size();

	if (glob->iov_buf == NULL) {
		glob->iov_buf_len = glob_buf_size;
		return 0;
	}

	rc = dc_cont_hdl2uuid(dfs->coh, &coh_uuid, &cont_uuid);
	if (rc != 0)
		return daos_der2errno(rc);

	if (glob->iov_buf_len < glob_buf_size) {
		D_DEBUG(DF_DSMC, "Larger glob buffer needed ("DF_U64" bytes "
			"provided, "DF_U64" required).\n", glob->iov_buf_len,
			glob_buf_size);
		glob->iov_buf_len = glob_buf_size;
		return ENOBUFS;
	}
	glob->iov_len = glob_buf_size;

	/* init global handle */
	obj_glob = (struct dfs_obj_glob *)glob->iov_buf;
	obj_glob->magic		= DFS_OBJ_GLOB_MAGIC;
	obj_glob->mode		= obj->mode;
	obj_glob->flags		= obj->flags;
	oid_cp(&obj_glob->oid, obj->oid);
	oid_cp(&obj_glob->parent_oid, obj->parent_oid);
	uuid_copy(obj_glob->coh_uuid, coh_uuid);
	uuid_copy(obj_glob->cont_uuid, cont_uuid);
	strncpy(obj_glob->name, obj->name, DFS_MAX_PATH + 1);
	rc = dfs_get_chunk_size(obj, &obj_glob->chunk_size);
	if (rc)
		return rc;

	return rc;
}

int
dfs_obj_global2local(dfs_t *dfs, int flags, d_iov_t glob, dfs_obj_t **_obj)
{
	struct dfs_obj_glob	*obj_glob;
	dfs_obj_t		*obj;
	uuid_t			coh_uuid;
	uuid_t			cont_uuid;
	int			daos_mode;
	int			rc = 0;

	if (dfs == NULL || !dfs->mounted || _obj == NULL)
		return EINVAL;

	if (glob.iov_buf == NULL || glob.iov_buf_len < glob.iov_len ||
	    glob.iov_len != dfs_obj_glob_buf_size()) {
		D_ERROR("Invalid parameter of glob, iov_buf %p, "
			"iov_buf_len "DF_U64", iov_len "DF_U64".\n",
			glob.iov_buf, glob.iov_buf_len, glob.iov_len);
		return EINVAL;
	}

	obj_glob = (struct dfs_obj_glob *)glob.iov_buf;
	if (obj_glob->magic == D_SWAP32(DFS_OBJ_GLOB_MAGIC)) {
		swap_obj_glob(obj_glob);
		D_ASSERT(obj_glob->magic == DFS_OBJ_GLOB_MAGIC);
	} else if (obj_glob->magic != DFS_OBJ_GLOB_MAGIC) {
		D_ERROR("Bad magic value: %#x.\n", obj_glob->magic);
		return EINVAL;
	}

	/** Check container uuid mismatch */
	rc = dc_cont_hdl2uuid(dfs->coh, &coh_uuid, &cont_uuid);
	if (rc != 0)
		D_GOTO(out, rc = daos_der2errno(rc));
	if (uuid_compare(cont_uuid, obj_glob->cont_uuid) != 0) {
		D_ERROR("Container uuid mismatch, in coh: "DF_UUID", "
			"in obj_glob:" DF_UUID"\n", DP_UUID(cont_uuid),
			DP_UUID(obj_glob->cont_uuid));
		return EINVAL;
	}

	D_ALLOC_PTR(obj);
	if (obj == NULL)
		return ENOMEM;

	oid_cp(&obj->oid, obj_glob->oid);
	oid_cp(&obj->parent_oid, obj_glob->parent_oid);
	strncpy(obj->name, obj_glob->name, DFS_MAX_PATH + 1);
	obj->mode = obj_glob->mode;
	obj->flags = flags ? flags : obj_glob->flags;

	daos_mode = get_daos_obj_mode(obj->flags);
	rc = daos_array_open_with_attr(dfs->coh, obj->oid, DAOS_TX_NONE,
				       daos_mode, 1, obj_glob->chunk_size,
				       &obj->oh, NULL);
	if (rc) {
		D_ERROR("daos_array_open_with_attr() failed, " DF_RC "\n",
			DP_RC(rc));
		D_FREE(obj);
		return daos_der2errno(rc);
	}

	*_obj = obj;
out:
	return rc;
}

int
dfs_release(dfs_obj_t *obj)
{
	int rc = 0;

	if (obj == NULL)
		return EINVAL;

	switch (obj->mode & S_IFMT) {
	case S_IFIFO:
	case S_IFDIR:
		rc = daos_obj_close(obj->oh, NULL);
		break;
	case S_IFREG:
		rc = daos_array_close(obj->oh, NULL);
		break;
	case S_IFLNK:
		D_FREE(obj->value);
		break;
	default:
		D_ERROR("Invalid entry type (not a dir, file, symlink).\n");
		rc = EINVAL;
	}

	if (rc) {
		D_ERROR("daos_obj_close() failed, " DF_RC "\n", DP_RC(rc));
		return daos_der2errno(rc);
	}

	D_FREE(obj);
	return 0;
}

struct dfs_read_params {
	daos_size_t		*read_size;
	daos_array_iod_t	arr_iod;
	daos_range_t		rg;
};

static int
read_cb(tse_task_t *task, void *data)
{
	struct dfs_read_params	*params;
	int			rc = task->dt_result;

	if (rc != 0) {
		D_ERROR("Failed to read from array object (%d)\n", rc);
		return rc;
	}

	params = daos_task_get_priv(task);
	D_ASSERT(params != NULL);

	*params->read_size = params->arr_iod.arr_nr_read;
	D_FREE(params);

	return rc;
}

static int
dfs_read_int(dfs_t *dfs, dfs_obj_t *obj, daos_off_t off, dfs_iod_t *iod,
	     d_sg_list_t *sgl, daos_size_t buf_size, daos_size_t *read_size,
	     daos_event_t *ev)
{
	tse_task_t		*task = NULL;
	daos_array_io_t		*args;
	struct dfs_read_params	*params;
	int			rc;

	rc = dc_task_create(dc_array_read, NULL, ev, &task);
	if (rc != 0)
		return daos_der2errno(rc);

	D_ALLOC_PTR(params);
	if (params == NULL)
		D_GOTO(err_task, rc = ENOMEM);

	params->read_size = read_size;

	/** set array location */
	if (iod == NULL) {
		params->arr_iod.arr_nr	= 1;
		params->rg.rg_len	= buf_size;
		params->rg.rg_idx	= off;
		params->arr_iod.arr_rgs	= &params->rg;
	} else {
		params->arr_iod.arr_nr	= iod->iod_nr;
		params->arr_iod.arr_rgs	= iod->iod_rgs;
	}

	args		= dc_task_get_args(task);
	args->oh	= obj->oh;
	args->th	= DAOS_TX_NONE;
	args->sgl	= sgl;
	args->iod	= &params->arr_iod;

	daos_task_set_priv(task, params);
	rc = tse_task_register_cbs(task, NULL, 0, 0, read_cb, NULL, 0);
	if (rc)
		D_GOTO(err_params, rc);

	return dc_task_schedule(task, true);

err_params:
	D_FREE(params);
err_task:
	tse_task_complete(task, rc);
	return rc;
}

int
dfs_read(dfs_t *dfs, dfs_obj_t *obj, d_sg_list_t *sgl, daos_off_t off,
	 daos_size_t *read_size, daos_event_t *ev)
{
	daos_size_t		buf_size;
	int			i, rc;

	if (dfs == NULL || !dfs->mounted)
		return EINVAL;
	if (obj == NULL || !S_ISREG(obj->mode))
		return EINVAL;
	if (read_size == NULL)
		return EINVAL;
	if ((obj->flags & O_ACCMODE) == O_WRONLY)
		return EPERM;

	buf_size = 0;
	for (i = 0; i < sgl->sg_nr; i++)
		buf_size += sgl->sg_iovs[i].iov_len;
	if (buf_size == 0) {
		*read_size = 0;
		if (ev) {
			daos_event_launch(ev);
			daos_event_complete(ev, 0);
		}
		return 0;
	}

	D_DEBUG(DB_TRACE, "DFS Read: Off %"PRIu64", Len %zu\n", off, buf_size);

	if (ev == NULL) {
		daos_array_iod_t	iod;
		daos_range_t		rg;

		/** set array location */
		iod.arr_nr = 1;
		rg.rg_len = buf_size;
		rg.rg_idx = off;
		iod.arr_rgs = &rg;

		rc = daos_array_read(obj->oh, DAOS_TX_NONE, &iod, sgl, NULL);
		if (rc) {
			D_ERROR("daos_array_read() failed, " DF_RC "\n",
				DP_RC(rc));
			return daos_der2errno(rc);
		}

		*read_size = iod.arr_nr_read;
		return 0;
	}

	return dfs_read_int(dfs, obj, off, NULL, sgl, buf_size, read_size, ev);
}

int
dfs_readx(dfs_t *dfs, dfs_obj_t *obj, dfs_iod_t *iod, d_sg_list_t *sgl,
	  daos_size_t *read_size, daos_event_t *ev)
{
	int			rc;

	if (dfs == NULL || !dfs->mounted)
		return EINVAL;
	if (obj == NULL || !S_ISREG(obj->mode))
		return EINVAL;
	if (read_size == NULL)
		return EINVAL;
	if ((obj->flags & O_ACCMODE) == O_WRONLY)
		return EPERM;

	if (iod->iod_nr == 0) {
		if (ev) {
			daos_event_launch(ev);
			daos_event_complete(ev, 0);
		}
		return 0;
	}

	if (ev == NULL) {
		daos_array_iod_t	arr_iod;

		/** set array location */
		arr_iod.arr_nr = iod->iod_nr;
		arr_iod.arr_rgs = iod->iod_rgs;

		rc = daos_array_read(obj->oh, DAOS_TX_NONE, &arr_iod, sgl, ev);
		if (rc)
			D_ERROR("daos_array_read() failed (%d)\n", rc);

		*read_size = arr_iod.arr_nr_read;
		return 0;
	}

	return dfs_read_int(dfs, obj, 0, iod, sgl, 0, read_size, ev);
}

int
dfs_write(dfs_t *dfs, dfs_obj_t *obj, d_sg_list_t *sgl, daos_off_t off,
	  daos_event_t *ev)
{
	daos_array_iod_t	iod;
	daos_range_t		rg;
	daos_size_t		buf_size;
	int			i;
	int			rc;

	if (dfs == NULL || !dfs->mounted)
		return EINVAL;
	if (dfs->amode != O_RDWR)
		return EPERM;
	if (obj == NULL || !S_ISREG(obj->mode))
		return EINVAL;
	if ((obj->flags & O_ACCMODE) == O_RDONLY)
		return EPERM;

	buf_size = 0;
	for (i = 0; i < sgl->sg_nr; i++)
		buf_size += sgl->sg_iovs[i].iov_len;
	if (buf_size == 0) {
		if (ev) {
			daos_event_launch(ev);
			daos_event_complete(ev, 0);
		}
		return 0;
	}

	/** set array location */
	iod.arr_nr = 1;
	rg.rg_len = buf_size;
	rg.rg_idx = off;
	iod.arr_rgs = &rg;

	D_DEBUG(DB_TRACE, "DFS Write: Off %"PRIu64", Len %zu\n", off, buf_size);

	rc = daos_array_write(obj->oh, DAOS_TX_NONE, &iod, sgl, ev);
	if (rc)
		D_ERROR("daos_array_write() failed (%d)\n", rc);

	return daos_der2errno(rc);
}

int
dfs_writex(dfs_t *dfs, dfs_obj_t *obj, dfs_iod_t *iod, d_sg_list_t *sgl,
	   daos_event_t *ev)
{
	daos_array_iod_t	arr_iod;
	int			rc;

	if (dfs == NULL || !dfs->mounted)
		return EINVAL;
	if (dfs->amode != O_RDWR)
		return EPERM;
	if (obj == NULL || !S_ISREG(obj->mode))
		return EINVAL;
	if ((obj->flags & O_ACCMODE) == O_RDONLY)
		return EPERM;

	if (iod->iod_nr == 0) {
		if (ev) {
			daos_event_launch(ev);
			daos_event_complete(ev, 0);
		}
		return 0;
	}

	/** set array location */
	arr_iod.arr_nr = iod->iod_nr;
	arr_iod.arr_rgs = iod->iod_rgs;

	rc = daos_array_write(obj->oh, DAOS_TX_NONE, &arr_iod, sgl, ev);
	if (rc)
		D_ERROR("daos_array_write() failed (%d)\n", rc);

	return daos_der2errno(rc);
}

int
dfs_update_parent(dfs_obj_t *obj, dfs_obj_t *parent_obj, const char *name)
{
	if (obj == NULL)
		return EINVAL;

	oid_cp(&obj->parent_oid, parent_obj->parent_oid);
	if (name) {
		strncpy(obj->name, name, DFS_MAX_PATH);
		obj->name[DFS_MAX_PATH] = '\0';
	}

	return 0;
}

int
dfs_stat(dfs_t *dfs, dfs_obj_t *parent, const char *name, struct stat *stbuf)
{
	daos_handle_t	oh;
	size_t		len;
	int		rc;

	if (dfs == NULL || !dfs->mounted)
		return EINVAL;
	if (parent == NULL)
		parent = &dfs->root;
	else if (!S_ISDIR(parent->mode))
		return ENOTDIR;

	if (name == NULL) {
		if (strcmp(parent->name, "/") != 0) {
			D_ERROR("Invalid path %s and entry name is NULL)\n",
				parent->name);
			return EINVAL;
		}
		name = parent->name;
		len = strlen(parent->name);
		oh = dfs->super_oh;
	} else {
		rc = check_name(name, &len);
		if (rc)
			return rc;
		oh = parent->oh;
	}

	return entry_stat(dfs, DAOS_TX_NONE, oh, name, len, stbuf);
}

int
dfs_ostat(dfs_t *dfs, dfs_obj_t *obj, struct stat *stbuf)
{
	daos_handle_t	oh;
	int		rc;

	if (dfs == NULL || !dfs->mounted)
		return EINVAL;
	if (obj == NULL)
		return EINVAL;

	/** Open parent object and fetch entry of obj from it */
	rc = daos_obj_open(dfs->coh, obj->parent_oid, DAOS_OO_RO, &oh, NULL);
	if (rc)
		return daos_der2errno(rc);


	rc = entry_stat(dfs, DAOS_TX_NONE, oh, obj->name, strlen(obj->name),
			stbuf);
	if (rc)
		D_GOTO(out, rc);

out:
	daos_obj_close(oh, NULL);
	return rc;
}

int
dfs_access(dfs_t *dfs, dfs_obj_t *parent, const char *name, int mask)
{
	daos_handle_t		oh;
	bool			exists;
	struct dfs_entry	entry = {0};
	size_t			len;
	dfs_obj_t		*sym;
	int			rc;

	if (dfs == NULL || !dfs->mounted)
		return EINVAL;
	if (((mask & W_OK) == W_OK) && dfs->amode != O_RDWR)
		return EPERM;
	if (parent == NULL)
		parent = &dfs->root;
	else if (!S_ISDIR(parent->mode))
		return ENOTDIR;
	if (name == NULL) {
		if (strcmp(parent->name, "/") != 0) {
			D_ERROR("Invalid path %s and entry name is NULL\n",
				parent->name);
			return EINVAL;
		}
		name = parent->name;
		len = strlen(name);
		oh = dfs->super_oh;
	} else {
		rc = check_name(name, &len);
		if (rc)
			return rc;
		oh = parent->oh;
	}

	/* Check if parent has the entry */
	rc = fetch_entry(oh, DAOS_TX_NONE, name, len, true, &exists, &entry);
	if (rc)
		return rc;

	if (!exists)
		return ENOENT;

	if (!S_ISLNK(entry.mode)) {
		if (mask == F_OK)
			return 0;

		/** Use real uid and gid for access() */
		return check_access(dfs, getuid(), getgid(), entry.mode, mask);
	}

	D_ASSERT(entry.value);

	rc = lookup_rel_path(dfs, parent, entry.value, O_RDONLY, &sym,
			     NULL, NULL, 0);
	if (rc) {
		D_DEBUG(DB_TRACE, "Failed to lookup symlink %s\n",
			entry.value);
		D_GOTO(out, rc);
	}

	if (mask != F_OK)
		rc = check_access(dfs, getuid(), getgid(), sym->mode, mask);

	dfs_release(sym);

out:
	D_FREE(entry.value);
	return rc;
}

int
dfs_chmod(dfs_t *dfs, dfs_obj_t *parent, const char *name, mode_t mode)
{
	daos_handle_t		oh;
	daos_handle_t		th = DAOS_TX_NONE;
	bool			exists;
	struct dfs_entry	entry = {0};
	d_sg_list_t		sgl;
	d_iov_t			sg_iov;
	daos_iod_t		iod;
	daos_recx_t		recx;
	daos_key_t		dkey;
	size_t			len;
	int			rc;

	if (dfs == NULL || !dfs->mounted)
		return EINVAL;
	if (dfs->amode != O_RDWR)
		return EPERM;
	if (parent == NULL)
		parent = &dfs->root;
	else if (!S_ISDIR(parent->mode))
		return ENOTDIR;
	if (name == NULL) {
		if (strcmp(parent->name, "/") != 0) {
			D_ERROR("Invalid path %s and entry name is NULL)\n",
				parent->name);
			return EINVAL;
		}
		name = parent->name;
		len = strlen(name);
		oh = dfs->super_oh;
	} else {
		rc = check_name(name, &len);
		if (rc)
			return rc;
		oh = parent->oh;
	}

	/** sticky bit, set-user-id and set-group-id, not supported yet */
	if (mode & S_ISVTX || mode & S_ISGID || mode & S_ISUID) {
		D_ERROR("setuid, setgid, & sticky bit are not supported.\n");
		return EINVAL;
	}

	/* Check if parent has the entry */
	rc = fetch_entry(oh, DAOS_TX_NONE, name, len, true, &exists, &entry);
	if (rc)
		D_GOTO(out, rc);

	if (!exists)
		D_GOTO(out, rc = ENOENT);

	/** resolve symlink */
	if (S_ISLNK(entry.mode)) {
		dfs_obj_t *sym;

		D_ASSERT(entry.value);

		rc = lookup_rel_path(dfs, parent, entry.value, O_RDWR, &sym,
				     NULL, NULL, 0);
		if (rc) {
			D_ERROR("Failed to lookup symlink %s\n", entry.value);
			D_FREE(entry.value);
			return rc;
		}

		rc = daos_obj_open(dfs->coh, sym->parent_oid, DAOS_OO_RW,
				   &oh, NULL);
		D_FREE(entry.value);
		dfs_release(sym);
		if (rc)
			return daos_der2errno(rc);
	}

	/** set dkey as the entry name */
	d_iov_set(&dkey, (void *)name, len);
	d_iov_set(&iod.iod_name, INODE_AKEY_NAME, sizeof(INODE_AKEY_NAME) - 1);
	iod.iod_nr	= 1;
	recx.rx_idx	= MODE_IDX;
	recx.rx_nr	= sizeof(mode_t);
	iod.iod_recxs	= &recx;
	iod.iod_type	= DAOS_IOD_ARRAY;
	iod.iod_size	= 1;

	/** set sgl for update */
	d_iov_set(&sg_iov, &mode, sizeof(mode_t));
	sgl.sg_nr	= 1;
	sgl.sg_nr_out	= 0;
	sgl.sg_iovs	= &sg_iov;

	rc = daos_obj_update(oh, th, DAOS_COND_DKEY_UPDATE, &dkey, 1, &iod,
			     &sgl, NULL);
	if (rc) {
		D_ERROR("Failed to update mode (rc = %d)\n", rc);
		D_GOTO(out, rc = daos_der2errno(rc));
	}

	if (S_ISLNK(entry.mode))
		daos_obj_close(oh, NULL);

out:
	return rc;
}

int
dfs_osetattr(dfs_t *dfs, dfs_obj_t *obj, struct stat *stbuf, int flags)
{
	daos_handle_t		th = DAOS_TX_NONE;
	daos_key_t		dkey;
	daos_handle_t		oh;
	d_sg_list_t		sgl;
	d_iov_t			sg_iovs[3];
	daos_iod_t		iod;
	daos_recx_t		recx[3];
	bool			set_size = false;
	int			i = 0;
	int			rc;

	if (dfs == NULL || !dfs->mounted)
		return EINVAL;
	if (obj == NULL)
		return EINVAL;
	if (dfs->amode != O_RDWR)
		return EPERM;
	if ((obj->flags & O_ACCMODE) == O_RDONLY)
		return EPERM;

	/** Open parent object and fetch entry of obj from it */
	rc = daos_obj_open(dfs->coh, obj->parent_oid, DAOS_OO_RO, &oh, NULL);
	if (rc)
		return daos_der2errno(rc);

	/** set dkey as the entry name */
	d_iov_set(&dkey, (void *)obj->name, strlen(obj->name));
	d_iov_set(&iod.iod_name, INODE_AKEY_NAME, sizeof(INODE_AKEY_NAME) - 1);
	iod.iod_recxs	= recx;
	iod.iod_type	= DAOS_IOD_ARRAY;
	iod.iod_size	= 1;

	if (flags & DFS_SET_ATTR_MODE) {
		/** set akey as the mode attr name */
		d_iov_set(&sg_iovs[i], &stbuf->st_mode, sizeof(mode_t));
		recx[i].rx_idx = MODE_IDX;
		recx[i].rx_nr = sizeof(mode_t);
		i++;
		flags &= ~DFS_SET_ATTR_MODE;
	}
	if (flags & DFS_SET_ATTR_ATIME) {
		d_iov_set(&sg_iovs[i], &stbuf->st_atim, sizeof(time_t));
		recx[i].rx_idx = ATIME_IDX;
		recx[i].rx_nr = sizeof(time_t);
		i++;
		flags &= ~DFS_SET_ATTR_ATIME;
	}
	if (flags & DFS_SET_ATTR_MTIME) {
		d_iov_set(&sg_iovs[i], &stbuf->st_mtim, sizeof(time_t));
		recx[i].rx_idx = MTIME_IDX;
		recx[i].rx_nr = sizeof(time_t);
		i++;
		flags &= ~DFS_SET_ATTR_MTIME;
	}
	if (flags & DFS_SET_ATTR_SIZE) {

		/* It shouldn't be possible to set the size of something which
		 * isn't a file but check here anyway, as entries which aren't
		 * files won't have array objects so check and return error here
		 */
		if (!S_ISREG(obj->mode))
			D_GOTO(out_obj, rc = EIO);

		set_size = true;
		flags &= ~DFS_SET_ATTR_SIZE;
	}

	if (flags) {
		D_GOTO(out_obj, rc = EINVAL);
	}

	if (set_size) {
		rc = daos_array_set_size(obj->oh, th, stbuf->st_size, NULL);
		if (rc)
			D_GOTO(out_obj, rc = daos_der2errno(rc));
	}

	iod.iod_nr = i;

	if (i == 0)
		D_GOTO(out_stat, 0);

	sgl.sg_nr	= i;
	sgl.sg_nr_out	= 0;
	sgl.sg_iovs	= &sg_iovs[0];

	rc = daos_obj_update(oh, th, DAOS_COND_DKEY_UPDATE, &dkey, 1, &iod,
			     &sgl, NULL);
	if (rc) {
		D_ERROR("Failed to update attr (rc = %d)\n", rc);
		D_GOTO(out_obj, rc = daos_der2errno(rc));
	}

out_stat:
	rc = entry_stat(dfs, th, oh, obj->name, strlen(obj->name), stbuf);

out_obj:
	daos_obj_close(oh, NULL);
	return rc;

}

int
dfs_get_size(dfs_t *dfs, dfs_obj_t *obj, daos_size_t *size)
{
	int rc;

	if (dfs == NULL || !dfs->mounted)
		return EINVAL;
	if (obj == NULL || !S_ISREG(obj->mode))
		return EINVAL;

	rc = daos_array_get_size(obj->oh, DAOS_TX_NONE, size, NULL);
	return daos_der2errno(rc);
}

int
dfs_punch(dfs_t *dfs, dfs_obj_t *obj, daos_off_t offset, daos_size_t len)
{
	daos_size_t		size;
	daos_array_iod_t	iod;
	daos_range_t		rg;
	int			rc;

	if (dfs == NULL || !dfs->mounted)
		return EINVAL;
	if (dfs->amode != O_RDWR)
		return EPERM;
	if (obj == NULL || !S_ISREG(obj->mode))
		return EINVAL;
	if ((obj->flags & O_ACCMODE) == O_RDONLY)
		return EPERM;

	/** simple truncate */
	if (len == DFS_MAX_FSIZE) {
		rc = daos_array_set_size(obj->oh, DAOS_TX_NONE, offset, NULL);
		return daos_der2errno(rc);
	}

	rc = daos_array_get_size(obj->oh, DAOS_TX_NONE, &size, NULL);
	if (rc)
		return daos_der2errno(rc);

	/** nothing to do if offset is the same as the file size */
	if (size == offset)
		return 0;

	/** if file is smaller than the offset, extend the file */
	if (size < offset) {
		rc = daos_array_set_size(obj->oh, DAOS_TX_NONE, offset, NULL);
		return daos_der2errno(rc);
	}

	/** if fsize is between the range to punch, just truncate to offset */
	if (offset < size && size <= offset + len) {
		rc = daos_array_set_size(obj->oh, DAOS_TX_NONE, offset, NULL);
		return daos_der2errno(rc);
	}

	D_ASSERT(size > offset + len);

	/** Punch offset -> len */
	iod.arr_nr = 1;
	rg.rg_len = offset + len;
	rg.rg_idx = offset;
	iod.arr_rgs = &rg;

	rc = daos_array_punch(obj->oh, DAOS_TX_NONE, &iod, NULL);
	if (rc) {
		D_ERROR("daos_array_punch() failed (%d)\n", rc);
		return daos_der2errno(rc);
	}

	return rc;
}

int
dfs_get_mode(dfs_obj_t *obj, mode_t *mode)
{
	if (obj == NULL || mode == NULL)
		return EINVAL;

	*mode = obj->mode;
	return 0;
}

int
dfs_get_symlink_value(dfs_obj_t *obj, char *buf, daos_size_t *size)
{
	daos_size_t val_size;

	if (obj == NULL || !S_ISLNK(obj->mode))
		return EINVAL;
	if (obj->value == NULL)
		return EINVAL;

	val_size = strlen(obj->value) + 1;
	if (*size == 0 || buf == NULL) {
		*size = val_size;
		return 0;
	}

	if (*size < val_size)
		strncpy(buf, obj->value, *size);
	else
		strcpy(buf, obj->value);

	*size = val_size;
	return 0;
}

static int
xattr_copy(daos_handle_t src_oh, char *src_name, daos_handle_t dst_oh,
	   char *dst_name, daos_handle_t th)
{
	daos_key_t	src_dkey, dst_dkey;
	daos_anchor_t	anchor = {0};
	d_sg_list_t	sgl, fsgl;
	d_iov_t		iov, fiov;
	daos_iod_t	iod;
	void		*val_buf;
	char		enum_buf[ENUM_XDESC_BUF];
	daos_key_desc_t	kds[ENUM_DESC_NR];
	int		rc = 0;

	/** set dkey for src entry name */
	d_iov_set(&src_dkey, (void *)src_name, strlen(src_name));

	/** set dkey for dst entry name */
	d_iov_set(&dst_dkey, (void *)dst_name, strlen(dst_name));

	/** Set IOD descriptor for fetching every xattr */
	iod.iod_nr	= 1;
	iod.iod_recxs	= NULL;
	iod.iod_type	= DAOS_IOD_SINGLE;
	iod.iod_size	= DFS_MAX_XATTR_LEN;

	/** set sgl for fetch - user a preallocated buf to avoid a roundtrip */
	D_ALLOC(val_buf, DFS_MAX_XATTR_LEN);
	if (val_buf == NULL)
		return ENOMEM;
	fsgl.sg_nr	= 1;
	fsgl.sg_nr_out	= 0;
	fsgl.sg_iovs	= &fiov;

	/** set sgl for akey_list */
	sgl.sg_nr = 1;
	sgl.sg_nr_out = 0;
	d_iov_set(&iov, enum_buf, ENUM_XDESC_BUF);
	sgl.sg_iovs = &iov;

	/** iterate over every akey to look for xattrs */
	while (!daos_anchor_is_eof(&anchor)) {
		uint32_t	number = ENUM_DESC_NR;
		uint32_t	i;
		char		*ptr;

		memset(enum_buf, 0, ENUM_XDESC_BUF);
		rc = daos_obj_list_akey(src_oh, th, &src_dkey, &number, kds,
					&sgl, &anchor, NULL);
		if (rc) {
			D_ERROR("daos_obj_list_akey() failed (%d)\n", rc);
			D_GOTO(out, rc = daos_der2errno(rc));
		}

		/** nothing enumerated, continue loop */
		if (number == 0)
			continue;

		/*
		 * for every entry enumerated, check if it's an xattr, and
		 * insert it in the new entry.
		 */
		for (ptr = enum_buf, i = 0; i < number; i++) {
			/** if not an xattr, go to next entry */
			if (strncmp("x:", ptr, 2) != 0) {
				ptr += kds[i].kd_key_len;
				continue;
			}

			/** set akey as the xattr name */
			d_iov_set(&iod.iod_name, ptr, kds[i].kd_key_len);
			d_iov_set(&fiov, val_buf, DFS_MAX_XATTR_LEN);

			/** fetch the xattr value from the src */
			rc = daos_obj_fetch(src_oh, th, 0, &src_dkey, 1,
					    &iod, &fsgl, NULL, NULL);
			if (rc) {
				D_ERROR("daos_obj_fetch() failed (%d)\n", rc);
				D_GOTO(out, rc = daos_der2errno(rc));
			}

			d_iov_set(&fiov, val_buf, iod.iod_size);

			/** add it to the destination */
			rc = daos_obj_update(dst_oh, th, 0, &dst_dkey, 1,
					     &iod, &fsgl, NULL);
			if (rc) {
				D_ERROR("daos_obj_update() failed (%d)\n", rc);
				D_GOTO(out, rc = daos_der2errno(rc));
			}
			ptr += kds[i].kd_key_len;
		}
	}

out:
	D_FREE(val_buf);
	return rc;
}

int
dfs_move(dfs_t *dfs, dfs_obj_t *parent, char *name, dfs_obj_t *new_parent,
	 char *new_name, daos_obj_id_t *oid)
{
	struct dfs_entry	entry = {0}, new_entry = {0};
	daos_handle_t		th = DAOS_TX_NONE;
	bool			exists;
	daos_key_t		dkey;
	size_t			len;
	size_t			new_len;
	int			rc;

	if (dfs == NULL || !dfs->mounted)
		return EINVAL;
	if (dfs->amode != O_RDWR)
		return EPERM;
	if (parent == NULL)
		parent = &dfs->root;
	else if (!S_ISDIR(parent->mode))
		return ENOTDIR;
	if (new_parent == NULL)
		new_parent = &dfs->root;
	else if (!S_ISDIR(new_parent->mode))
		return ENOTDIR;

	rc = check_name(name, &len);
	if (rc)
		return rc;
	rc = check_name(new_name, &new_len);
	if (rc)
		return rc;

	/*
	 * TODO - more permission checks for source & target attributes needed
	 * (immutable, append).
	 */

	if (dfs->use_dtx) {
		rc = daos_tx_open(dfs->coh, &th, 0, NULL);
		if (rc) {
			D_ERROR("daos_tx_open() failed (%d)\n", rc);
			D_GOTO(out, rc = daos_der2errno(rc));
		}
	}

restart:
	rc = fetch_entry(parent->oh, th, name, len, true, &exists, &entry);
	if (rc) {
		D_ERROR("Failed to fetch entry %s (%d)\n", name, rc);
		D_GOTO(out, rc);
	}
	if (exists == false)
		D_GOTO(out, rc = ENOENT);

	rc = fetch_entry(new_parent->oh, th, new_name, new_len, true, &exists,
			 &new_entry);
	if (rc) {
		D_ERROR("Failed to fetch entry %s (%d)\n", new_name, rc);
		D_GOTO(out, rc);
	}

	if (exists) {
		if (S_ISDIR(new_entry.mode)) {
			uint32_t	nr = 0;
			daos_handle_t	oh;

			/** if old entry not a dir, return error */
			if (!S_ISDIR(entry.mode)) {
				D_ERROR("Can't rename non dir over a dir\n");
				D_GOTO(out, rc = EINVAL);
			}

			/** make sure new dir is empty */
			rc = daos_obj_open(dfs->coh, new_entry.oid, DAOS_OO_RW,
					   &oh, NULL);
			if (rc) {
				D_ERROR("daos_obj_open() Failed (%d)\n", rc);
				D_GOTO(out, rc = daos_der2errno(rc));
			}

			rc = get_num_entries(oh, th, &nr, true);
			if (rc) {
				D_ERROR("failed to check dir %s (%d)\n",
					new_name, rc);
				daos_obj_close(oh, NULL);
				D_GOTO(out, rc);
			}

			rc = daos_obj_close(oh, NULL);
			if (rc) {
				D_ERROR("daos_obj_close() Failed (%d)\n", rc);
				D_GOTO(out, rc = daos_der2errno(rc));
			}

			if (nr != 0) {
				D_ERROR("target dir is not empty\n");
				D_GOTO(out, rc = ENOTEMPTY);
			}
		}

		rc = remove_entry(dfs, th, new_parent->oh, new_name, new_len,
				  new_entry);
		if (rc) {
			D_ERROR("Failed to remove entry %s (%d)\n",
				new_name, rc);
			D_GOTO(out, rc);
		}

		if (oid)
			oid_cp(oid, new_entry.oid);
	}

	/** rename symlink */
	if (S_ISLNK(entry.mode)) {
		rc = remove_entry(dfs, th, parent->oh, name, len, entry);
		if (rc) {
			D_ERROR("Failed to remove entry %s (%d)\n",
				name, rc);
			D_GOTO(out, rc);
		}

		rc = insert_entry(parent->oh, th, new_name, new_len, &entry);
		if (rc)
			D_ERROR("Inserting new entry %s failed (%d)\n",
				new_name, rc);
		D_GOTO(out, rc);
	}

	entry.atime = entry.mtime = entry.ctime = time(NULL);
	/** insert old entry in new parent object */
	rc = insert_entry(new_parent->oh, th, new_name, new_len, &entry);
	if (rc) {
		D_ERROR("Inserting entry %s failed (%d)\n", new_name, rc);
		D_GOTO(out, rc);
	}

	/** cp the extended attributes if they exist */
	rc = xattr_copy(parent->oh, name, new_parent->oh, new_name, th);
	if (rc) {
		D_ERROR("Failed to copy extended attributes (%d)\n", rc);
		D_GOTO(out, rc);
	}

	/** remove the old entry from the old parent (just the dkey) */
	d_iov_set(&dkey, (void *)name, len);
	rc = daos_obj_punch_dkeys(parent->oh, th, DAOS_COND_PUNCH, 1, &dkey,
				  NULL);
	if (rc) {
		D_ERROR("Punch entry %s failed (%d)\n", name, rc);
		D_GOTO(out, rc = daos_der2errno(rc));
	}

	if (dfs->use_dtx) {
		rc = daos_tx_commit(th, NULL);
		if (rc) {
			if (rc != -DER_TX_RESTART)
				D_ERROR("daos_tx_commit() failed (%d)\n", rc);
			D_GOTO(out, rc = daos_der2errno(rc));
		}
	}

out:
	rc = check_tx(th, rc);
	if (rc == ERESTART)
		goto restart;

	if (entry.value) {
		D_ASSERT(S_ISLNK(entry.mode));
		D_FREE(entry.value);
	}
	if (new_entry.value) {
		D_ASSERT(S_ISLNK(new_entry.mode));
		D_FREE(new_entry.value);
	}
	return rc;
}

int
dfs_exchange(dfs_t *dfs, dfs_obj_t *parent1, char *name1, dfs_obj_t *parent2,
	     char *name2)
{
	struct dfs_entry	entry1 = {0}, entry2 = {0};
	daos_handle_t		th = DAOS_TX_NONE;
	bool			exists;
	daos_key_t		dkey;
	size_t			len1;
	size_t			len2;
	int			rc;

	if (dfs == NULL || !dfs->mounted)
		return EINVAL;
	if (dfs->amode != O_RDWR)
		return EPERM;
	if (parent1 == NULL)
		parent1 = &dfs->root;
	else if (!S_ISDIR(parent1->mode))
		return ENOTDIR;
	if (parent2 == NULL)
		parent2 = &dfs->root;
	else if (!S_ISDIR(parent2->mode))
		return ENOTDIR;

	rc = check_name(name1, &len1);
	if (rc)
		return rc;
	rc = check_name(name2, &len2);
	if (rc)
		return rc;

	if (dfs->use_dtx) {
		rc = daos_tx_open(dfs->coh, &th, 0, NULL);
		if (rc) {
			D_ERROR("daos_tx_open() failed (%d)\n", rc);
			D_GOTO(out, rc = daos_der2errno(rc));
		}
	}

restart:
	rc = fetch_entry(parent1->oh, th, name1, len1, true, &exists, &entry1);
	if (rc) {
		D_ERROR("Failed to fetch entry %s (%d)\n", name1, rc);
		D_GOTO(out, rc);
	}
	if (exists == false)
		D_GOTO(out, rc = EINVAL);

	rc = fetch_entry(parent2->oh, th, name2, len2, true, &exists, &entry2);
	if (rc) {
		D_ERROR("Failed to fetch entry %s (%d)\n", name2, rc);
		D_GOTO(out, rc);
	}

	if (exists == false)
		D_GOTO(out, rc = EINVAL);

	/** remove the first entry from parent1 (just the dkey) */
	d_iov_set(&dkey, (void *)name1, len1);
	rc = daos_obj_punch_dkeys(parent1->oh, th, 0, 1, &dkey, NULL);
	if (rc) {
		D_ERROR("Punch entry %s failed (%d)\n", name1, rc);
		D_GOTO(out, rc = daos_der2errno(rc));
	}

	/** remove the second entry from parent2 (just the dkey) */
	d_iov_set(&dkey, (void *)name2, len2);
	rc = daos_obj_punch_dkeys(parent2->oh, th, 0, 1, &dkey, NULL);
	if (rc) {
		D_ERROR("Punch entry %s failed (%d)\n", name2, rc);
		D_GOTO(out, rc = daos_der2errno(rc));
	}

	entry1.atime = entry1.mtime = entry1.ctime = time(NULL);
	/** insert entry1 in parent2 object */
	rc = insert_entry(parent2->oh, th, name1, len1, &entry1);
	if (rc) {
		D_ERROR("Inserting entry %s failed (%d)\n", name1, rc);
		D_GOTO(out, rc);
	}

	entry2.atime = entry2.mtime = entry2.ctime = time(NULL);
	/** insert entry2 in parent1 object */
	rc = insert_entry(parent1->oh, th, name2, len2, &entry2);
	if (rc) {
		D_ERROR("Inserting entry %s failed (%d)\n", name2, rc);
		D_GOTO(out, rc);
	}

	if (dfs->use_dtx) {
		rc = daos_tx_commit(th, NULL);
		if (rc) {
			if (rc != -DER_TX_RESTART)
				D_ERROR("daos_tx_commit() failed (%d)\n", rc);
			D_GOTO(out, rc = daos_der2errno(rc));
		}
	}

out:
	rc = check_tx(th, rc);
	if (rc == ERESTART)
		goto restart;

	if (entry1.value) {
		D_ASSERT(S_ISLNK(entry1.mode));
		D_FREE(entry1.value);
	}
	if (entry2.value) {
		D_ASSERT(S_ISLNK(entry2.mode));
		D_FREE(entry2.value);
	}
	return rc;
}

int
dfs_sync(dfs_t *dfs)
{
	if (dfs == NULL || !dfs->mounted)
		return EINVAL;
	if (dfs->amode != O_RDWR)
		return EPERM;

	/** Take a snapshot here and allow rollover to that when supported. */

	return 0;
}

static char *
concat(const char *s1, const char *s2)
{
	char *result = NULL;

	D_ASPRINTF(result, "%s%s", s1, s2);
	if (result == NULL)
		return NULL;

	return result;
}

int
dfs_setxattr(dfs_t *dfs, dfs_obj_t *obj, const char *name,
	     const void *value, daos_size_t size, int flags)
{
	char		*xname = NULL;
	daos_handle_t	th = DAOS_TX_NONE;
	d_sg_list_t	sgl;
	d_iov_t		sg_iov;
	daos_iod_t	iod;
	daos_key_t	dkey;
	daos_handle_t	oh;
	uint64_t	cond = 0;
	int		rc;

	if (dfs == NULL || !dfs->mounted)
		return EINVAL;
	if (dfs->amode != O_RDWR)
		return EPERM;
	if (obj == NULL)
		return EINVAL;
	if (name == NULL)
		return EINVAL;
	if (strnlen(name, DFS_MAX_XATTR_NAME + 1) > DFS_MAX_XATTR_NAME)
		return EINVAL;
	if (size > DFS_MAX_XATTR_LEN)
		return EINVAL;

	/** prefix name with x: to avoid collision with internal attrs */
	xname = concat("x:", name);
	if (xname == NULL)
		return ENOMEM;

	/** Open parent object and insert xattr in the entry of the object */
	rc = daos_obj_open(dfs->coh, obj->parent_oid, DAOS_OO_RW, &oh, NULL);
	if (rc)
		D_GOTO(out, rc = daos_der2errno(rc));

	/** set dkey as the entry name */
	d_iov_set(&dkey, (void *)obj->name, strlen(obj->name));

	/** set akey as the xattr name */
	d_iov_set(&iod.iod_name, xname, strlen(xname));
	iod.iod_nr	= 1;
	iod.iod_recxs	= NULL;
	iod.iod_type	= DAOS_IOD_SINGLE;

	/** if not default flag, check for xattr existence */
	if (flags != 0) {
		if (flags == XATTR_CREATE)
			cond |= DAOS_COND_AKEY_INSERT;
		if (flags == XATTR_REPLACE)
			cond |= DAOS_COND_AKEY_UPDATE;
	}

	/** set sgl for update */
	d_iov_set(&sg_iov, (void *)value, size);
	sgl.sg_nr	= 1;
	sgl.sg_nr_out	= 0;
	sgl.sg_iovs	= &sg_iov;

	cond |= DAOS_COND_DKEY_UPDATE;
	iod.iod_size	= size;
	rc = daos_obj_update(oh, th, cond, &dkey, 1, &iod, &sgl, NULL);
	if (rc) {
		D_ERROR("Failed to add extended attribute %s\n", name);
		D_GOTO(out, rc = daos_der2errno(rc));
	}

out:
	if (xname)
		D_FREE(xname);
	daos_obj_close(oh, NULL);
	return rc;
}

int
dfs_getxattr(dfs_t *dfs, dfs_obj_t *obj, const char *name, void *value,
	     daos_size_t *size)
{
	char		*xname = NULL;
	d_sg_list_t	sgl;
	d_iov_t		sg_iov;
	daos_iod_t	iod;
	daos_key_t	dkey;
	daos_handle_t	oh;
	int		rc;
	mode_t		mode;

	if (dfs == NULL || !dfs->mounted)
		return EINVAL;
	if (obj == NULL)
		return EINVAL;
	if (name == NULL)
		return EINVAL;
	if (strnlen(name, DFS_MAX_XATTR_NAME + 1) > DFS_MAX_XATTR_NAME)
		return EINVAL;

	mode = obj->mode;

	/* Patch in user read permissions here for trusted namespaces */
	if (!strncmp(name, XATTR_SECURITY_PREFIX, XATTR_SECURITY_PREFIX_LEN) ||
	    !strncmp(name, XATTR_SYSTEM_PREFIX, XATTR_SYSTEM_PREFIX_LEN))
		mode |= S_IRUSR;

	xname = concat("x:", name);
	if (xname == NULL)
		return ENOMEM;

	/** Open parent object and get xattr from the entry of the object */
	rc = daos_obj_open(dfs->coh, obj->parent_oid, DAOS_OO_RO, &oh, NULL);
	if (rc)
		D_GOTO(out, rc = daos_der2errno(rc));

	/** set dkey as the entry name */
	d_iov_set(&dkey, (void *)obj->name, strlen(obj->name));

	/** set akey as the xattr name */
	d_iov_set(&iod.iod_name, xname, strlen(xname));
	iod.iod_nr	= 1;
	iod.iod_recxs	= NULL;
	iod.iod_type	= DAOS_IOD_SINGLE;

	if (*size) {
		iod.iod_size	= *size;

		/** set sgl for fetch */
		d_iov_set(&sg_iov, value, *size);
		sgl.sg_nr	= 1;
		sgl.sg_nr_out	= 0;
		sgl.sg_iovs	= &sg_iov;

		rc = daos_obj_fetch(oh, DAOS_TX_NONE, 0, &dkey, 1, &iod, &sgl,
				    NULL, NULL);
	} else {
		iod.iod_size	= DAOS_REC_ANY;

		rc = daos_obj_fetch(oh, DAOS_TX_NONE, 0, &dkey, 1, &iod, NULL,
				    NULL, NULL);
	}
	if (rc) {
		D_ERROR("Failed to fetch xattr %s (%d)\n", name, rc);
		D_GOTO(close, rc = daos_der2errno(rc));
	}

	*size = iod.iod_size;
	if (iod.iod_size == 0)
		D_GOTO(close, rc = ENODATA);

close:
	daos_obj_close(oh, NULL);
out:
	D_FREE(xname);
	if (rc == ENOENT)
		rc = ENODATA;
	return rc;
}

int
dfs_removexattr(dfs_t *dfs, dfs_obj_t *obj, const char *name)
{
	char		*xname = NULL;
	daos_handle_t	th = DAOS_TX_NONE;
	daos_key_t	dkey, akey;
	daos_handle_t	oh;
	uint64_t	cond = 0;
	int		rc;
	mode_t		mode;

	if (dfs == NULL || !dfs->mounted)
		return EINVAL;
	if (dfs->amode != O_RDWR)
		return EPERM;
	if (obj == NULL)
		return EINVAL;
	if (name == NULL)
		return EINVAL;
	if (strnlen(name, DFS_MAX_XATTR_NAME + 1) > DFS_MAX_XATTR_NAME)
		return EINVAL;

	mode = obj->mode;

	/* Patch in user read permissions here for trusted namespaces */
	if (!strncmp(name, XATTR_SECURITY_PREFIX, XATTR_SECURITY_PREFIX_LEN) ||
	    !strncmp(name, XATTR_SYSTEM_PREFIX, XATTR_SYSTEM_PREFIX_LEN))
		mode |= S_IRUSR;

	xname = concat("x:", name);
	if (xname == NULL)
		return ENOMEM;

	/** Open parent object and remove xattr from the entry of the object */
	rc = daos_obj_open(dfs->coh, obj->parent_oid, DAOS_OO_RW, &oh, NULL);
	if (rc)
		D_GOTO(out, rc = daos_der2errno(rc));

	/** set dkey as the entry name */
	d_iov_set(&dkey, (void *)obj->name, strlen(obj->name));
	/** set akey as the xattr name */
	d_iov_set(&akey, xname, strlen(xname));

	cond = DAOS_COND_DKEY_UPDATE | DAOS_COND_PUNCH;
	rc = daos_obj_punch_akeys(oh, th, cond, &dkey, 1, &akey, NULL);
	if (rc) {
		D_CDEBUG(rc == -DER_NONEXIST, DLOG_INFO, DLOG_ERR,
			"Failed to punch extended attribute '%s'\n", name);
		D_GOTO(out, rc = daos_der2errno(rc));
	}

out:
	if (xname)
		D_FREE(xname);
	daos_obj_close(oh, NULL);
	return rc;
}

int
dfs_listxattr(dfs_t *dfs, dfs_obj_t *obj, char *list, daos_size_t *size)
{
	daos_key_t	dkey;
	daos_handle_t	oh;
	daos_key_desc_t	kds[ENUM_DESC_NR];
	daos_anchor_t	anchor = {0};
	daos_size_t	list_size, ret_size;
	char		*ptr_list;
	int		rc;

	if (dfs == NULL || !dfs->mounted)
		return EINVAL;
	if (obj == NULL)
		return EINVAL;

	/** Open parent object and list from entry */
	rc = daos_obj_open(dfs->coh, obj->parent_oid, DAOS_OO_RW, &oh, NULL);
	if (rc)
		return daos_der2errno(rc);

	/** set dkey as the entry name */
	d_iov_set(&dkey, (void *)obj->name, strlen(obj->name));

	list_size = *size;
	ret_size = 0;
	ptr_list = list;

	while (!daos_anchor_is_eof(&anchor)) {
		uint32_t	number = ENUM_DESC_NR;
		uint32_t	i;
		d_iov_t		iov;
		char		enum_buf[ENUM_XDESC_BUF] = {0};
		d_sg_list_t	sgl;
		char		*ptr;

		sgl.sg_nr = 1;
		sgl.sg_nr_out = 0;
		d_iov_set(&iov, enum_buf, ENUM_DESC_BUF);
		sgl.sg_iovs = &iov;

		rc = daos_obj_list_akey(oh, DAOS_TX_NONE, &dkey, &number, kds,
					&sgl, &anchor, NULL);
		if (rc)
			D_GOTO(out, rc = daos_der2errno(rc));

		if (number == 0)
			continue;

		for (ptr = enum_buf, i = 0; i < number; i++) {
			int len;

			if (strncmp("x:", ptr, 2) != 0) {
				ptr += kds[i].kd_key_len;
				continue;
			}

			ret_size += kds[i].kd_key_len - 1;

			if (list == NULL)
				continue;
			if (list_size < kds[i].kd_key_len - 2)
				continue;

			len = snprintf(ptr_list, kds[i].kd_key_len - 1, "%s",
				       ptr + 2);
			D_ASSERT(len >= kds[i].kd_key_len - 2);

			list_size -= kds[i].kd_key_len - 1;
			ptr_list += kds[i].kd_key_len - 1;
			ptr += kds[i].kd_key_len;
		}
	}

	*size = ret_size;
out:
	daos_obj_close(oh, NULL);
	return rc;
}

int
dfs_obj2id(dfs_obj_t *obj, daos_obj_id_t *oid)
{
	if (obj == NULL || oid == NULL)
		return EINVAL;
	oid_cp(oid, obj->oid);
	return 0;
}

#define DFS_ROOT_UUID "ffffffff-ffff-ffff-ffff-ffffffffffff"

int
dfs_mount_root_cont(daos_handle_t poh, dfs_t **dfs)
{
	uuid_t			co_uuid;
	daos_cont_info_t	co_info;
	daos_handle_t		coh;
	int			rc;

	/** Use special UUID for root container */
	rc = uuid_parse(DFS_ROOT_UUID, co_uuid);
	if (rc) {
		D_ERROR("Invalid Container uuid\n");
		return rc;
	}

	/** Try to open the DAOS container first (the mountpoint) */
	rc = daos_cont_open(poh, co_uuid, DAOS_COO_RW, &coh, &co_info, NULL);
	if (rc == 0) {
		rc = dfs_mount(poh, coh, O_RDWR, dfs);
		if (rc)
			D_ERROR("dfs_mount failed (%d)\n", rc);
		return rc;
	}
	/* If NOEXIST we create it */
	if (rc == -DER_NONEXIST) {
		rc = dfs_cont_create(poh, co_uuid, NULL, &coh, dfs);
		if (rc)
			D_ERROR("dfs_cont_create failed (%d)\n", rc);
		return rc;
	}

	/** COH is tracked in dfs and closed in dfs_umount_root_cont() */
	return rc;
}

int
dfs_umount_root_cont(dfs_t *dfs)
{
	daos_handle_t	coh;
	int		rc;

	if (dfs == NULL)
		return EINVAL;

	coh.cookie = dfs->coh.cookie;

	rc = dfs_umount(dfs);
	if (rc)
		return rc;

	rc = daos_cont_close(coh, NULL);
	return daos_der2errno(rc);
}

int
dfs_obj_anchor_split(dfs_obj_t *obj, uint32_t *nr, daos_anchor_t *anchors)
{
	if (obj == NULL || nr == NULL || !S_ISDIR(obj->mode))
		return EINVAL;

	return daos_obj_anchor_split(obj->oh, nr, anchors);
}

int
dfs_obj_anchor_set(dfs_obj_t *obj, uint32_t index, daos_anchor_t *anchor)
{
	if (obj == NULL || !S_ISDIR(obj->mode))
		return EINVAL;

	return daos_obj_anchor_set(obj->oh, index, anchor);
}<|MERGE_RESOLUTION|>--- conflicted
+++ resolved
@@ -765,14 +765,9 @@
 	/** Open the byte array */
 	file->mode = entry->mode;
 	rc = daos_array_open_with_attr(dfs->coh, entry->oid, th, daos_mode, 1,
-<<<<<<< HEAD
-		entry->chunk_size ? entry->chunk_size :
-		dfs->attr.da_chunk_size, &file->oh, NULL);
-=======
 				       entry->chunk_size ? entry->chunk_size :
 				       dfs->attr.da_chunk_size, &file->oh,
 				       NULL);
->>>>>>> 13008866
 	if (rc != 0) {
 		D_ERROR("daos_array_open_with_attr() failed (%d)\n", rc);
 		return daos_der2errno(rc);
@@ -890,13 +885,8 @@
 
 static int
 open_symlink(dfs_t *dfs, daos_handle_t th, dfs_obj_t *parent, int flags,
-<<<<<<< HEAD
-	     const char *value, struct dfs_entry *entry,
-	     size_t len, dfs_obj_t *sym)
-=======
 	     const char *value, struct dfs_entry *entry, size_t len,
 	     dfs_obj_t *sym)
->>>>>>> 13008866
 {
 	size_t			value_len;
 	int			rc;
@@ -2459,16 +2449,6 @@
 	 int flags, daos_oclass_id_t cid, daos_size_t chunk_size,
 	 const char *value, dfs_obj_t **_obj)
 {
-<<<<<<< HEAD
-	return dfs_open2(dfs, parent, name, mode, flags, cid, chunk_size,
-			value, NULL, _obj);
-}
-
-int
-dfs_open2(dfs_t *dfs, dfs_obj_t *parent, const char *name, mode_t mode,
-	  int flags, daos_oclass_id_t cid, daos_size_t chunk_size,
-	  const char *value, struct stat *stbuf, dfs_obj_t **_obj)
-=======
 	return dfs_open_stat(dfs, parent, name, mode, flags, cid, chunk_size,
 			     value, _obj, NULL);
 }
@@ -2477,7 +2457,6 @@
 dfs_open_stat(dfs_t *dfs, dfs_obj_t *parent, const char *name, mode_t mode,
 	      int flags, daos_oclass_id_t cid, daos_size_t chunk_size,
 	      const char *value, dfs_obj_t **_obj, struct stat *stbuf)
->>>>>>> 13008866
 {
 	struct dfs_entry	entry = {0};
 	dfs_obj_t		*obj;
@@ -2499,15 +2478,8 @@
 	else if (!S_ISDIR(parent->mode))
 		return ENOTDIR;
 
-<<<<<<< HEAD
-	if (stbuf) {
-		if (!(flags & O_CREAT))
-			return ENOTSUP;
-	}
-=======
 	if (stbuf && !(flags & O_CREAT))
 		return ENOTSUP;
->>>>>>> 13008866
 
 	rc = check_name(name, &len);
 	if (rc)
@@ -2533,13 +2505,8 @@
 restart:
 	switch (mode & S_IFMT) {
 	case S_IFREG:
-<<<<<<< HEAD
 		rc = open_file(dfs, th, parent, flags, cid, chunk_size, &entry,
 			       stbuf ? &file_size : NULL, len, obj);
-=======
-		rc = open_file(dfs, th, parent, flags, cid, chunk_size,
-			       &entry, stbuf ? &file_size : NULL, len, obj);
->>>>>>> 13008866
 		if (rc) {
 			D_DEBUG(DB_TRACE, "Failed to open file (%d)\n", rc);
 			D_GOTO(out, rc);
@@ -2555,13 +2522,8 @@
 		}
 		break;
 	case S_IFLNK:
-<<<<<<< HEAD
-		rc = open_symlink(dfs, th, parent, flags, value, &entry,
-				  len, obj);
-=======
 		rc = open_symlink(dfs, th, parent, flags, value, &entry, len,
 				  obj);
->>>>>>> 13008866
 		if (rc) {
 			D_DEBUG(DB_TRACE, "Failed to open symlink (%d)\n", rc);
 			D_GOTO(out, rc);
