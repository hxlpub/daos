#!python
# (C) Copyright 2016-2021 Intel Corporation.
#
# SPDX-License-Identifier: BSD-2-Clause-Patent
#
"""Build self test"""

import os
import re
import daos_build
Import('env', 'prereqs', 'cart_lib', 'gurt_lib')

SELF_TEST = 'self_test.c'
LIB_CONFIG_INI = 'src/configini.c'
LIB_CONFIG_CNF = 'etc/selftest.cnf'
LIB_CONFIG_ECNF = 'etc/selftest_expected.cnf'

# Function to filter out gcc flags from this compilation env
def remove_certain_gcc_flags(_str):
    """function to remove gcc flag for self_test compilation """
    r_f = re.compile(r"-Wframe-larger-than=")
    if r_f.match(_str):
        return False
    return True

def scons():
    """scons function"""

<<<<<<< HEAD
    tenv = env.Clone()
    prereqs.require(tenv, 'pmdk')

    tenv.AppendUnique(CPPPATH=['#/src/utils/self_test/src'])
=======
    Import('env', 'prereqs', 'cart_lib', 'gurt_lib')

    tenv = env.Clone(LIBS=[])

>>>>>>> 48e39d48
    tenv.AppendUnique(CPPPATH=['#/src/cart', '#/src/tests/ftest/cart'])
    tenv.AppendUnique(LIBS=['cart', 'gurt', 'pthread', 'm'])
    prereqs.require(tenv, 'mercury')
    tenv.AppendUnique(LIBPATH=['#/src/cart'])
    tenv.AppendUnique(FLAGS='-pthread')

    self_test = daos_build.program(tenv, [SELF_TEST, LIB_CONFIG_INI])
    tenv.Requires(self_test, [cart_lib, gurt_lib])

    tenv.Install(os.path.join("$PREFIX", 'bin'), self_test)
    tenv.Install(os.path.join("$PREFIX", 'etc'), LIB_CONFIG_CNF)
    tenv.Install(os.path.join("$PREFIX", 'etc'), LIB_CONFIG_ECNF)

if __name__ == "SCons.Script":
    scons()<|MERGE_RESOLUTION|>--- conflicted
+++ resolved
@@ -26,17 +26,10 @@
 def scons():
     """scons function"""
 
-<<<<<<< HEAD
-    tenv = env.Clone()
-    prereqs.require(tenv, 'pmdk')
-
-    tenv.AppendUnique(CPPPATH=['#/src/utils/self_test/src'])
-=======
     Import('env', 'prereqs', 'cart_lib', 'gurt_lib')
 
     tenv = env.Clone(LIBS=[])
-
->>>>>>> 48e39d48
+    tenv.AppendUnique(CPPPATH=['#/src/utils/self_test/src'])
     tenv.AppendUnique(CPPPATH=['#/src/cart', '#/src/tests/ftest/cart'])
     tenv.AppendUnique(LIBS=['cart', 'gurt', 'pthread', 'm'])
     prereqs.require(tenv, 'mercury')
