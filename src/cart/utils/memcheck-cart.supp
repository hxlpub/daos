--- conflicted
+++ resolved
@@ -36,7 +36,6 @@
    fun:sock_pe_progress_thread
 }
 {
-<<<<<<< HEAD
    server-verbs-0
    Memcheck:Leak
    fun:calloc
@@ -54,7 +53,7 @@
    ...
    fun:ibv_get_device_list
    fun:vrb_init_info
-=======
+}
    <insert_a_suppression_name_here>
    Memcheck:Addr8
    fun:runtime.asyncPreempt
@@ -230,5 +229,4 @@
    <insert_a_suppression_name_here>
    Memcheck:Addr8
    fun:github.com/daos-stack/daos/*
->>>>>>> c393b798
 }