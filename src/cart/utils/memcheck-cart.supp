--- conflicted
+++ resolved
@@ -34,8 +34,8 @@
    fun:send
    ...
    fun:sock_pe_progress_thread
-<<<<<<< HEAD
 }
+
 # We couldn't find a rte_log_fini() function or similar on SPDK codebase to
 # suppress the leak warning message. The rte_log_init() function is called
 # from a constructor while loading the SPDK libraries.
@@ -141,6 +141,4 @@
    fun:process_tx_entry
    ...
    fun:HG_Core_progress
-=======
->>>>>>> d674a8ae
 }