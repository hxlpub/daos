/**
 * (C) Copyright 2016-2021 Intel Corporation.
 *
 * SPDX-License-Identifier: BSD-2-Clause-Patent
 */
/**
 * This file is part of daos
 *
 * vos/iterator.c
 */
#define D_LOGFAC	DD_FAC(vos)

#include <daos/btree.h>
#include <daos_srv/vos.h>
#include <daos_api.h>
#include <vos_internal.h>

/** Dictionary for all known vos iterators */
struct vos_iter_dict {
	vos_iter_type_t		 id_type;
	const char		*id_name;
	struct vos_iter_ops	*id_ops;
};

static struct vos_iter_dict vos_iterators[] = {
	{
		.id_type	= VOS_ITER_COUUID,
		.id_name	= "co",
		.id_ops		= &vos_cont_iter_ops,
	},
	{
		.id_type	= VOS_ITER_OBJ,
		.id_name	= "obj",
		.id_ops		= &vos_oi_iter_ops,
	},
	{
		.id_type	= VOS_ITER_DKEY,
		.id_name	= "dkey",
		.id_ops		= &vos_obj_iter_ops,
	},
	{
		.id_type	= VOS_ITER_AKEY,
		.id_name	= "akey",
		.id_ops		= &vos_obj_iter_ops,
	},
	{
		.id_type	= VOS_ITER_SINGLE,
		.id_name	= "single",
		.id_ops		= &vos_obj_iter_ops,
	},
	{
		.id_type	= VOS_ITER_RECX,
		.id_name	= "recx",
		.id_ops		= &vos_obj_iter_ops,
	},
	{
		.id_type	= VOS_ITER_DTX,
		.id_name	= "dtx",
		.id_ops		= &vos_dtx_iter_ops,
	},
	{
		.id_type	= VOS_ITER_NONE,
		.id_name	= "unknown",
		.id_ops		= NULL,
	},
};

const char *
vos_iter_type2name(vos_iter_type_t type)
{
	struct vos_iter_dict	*dict;

	for (dict = &vos_iterators[0]; dict->id_ops != NULL; dict++) {
		if (dict->id_type == type)
			break;
	}
	return dict->id_name;
}

static daos_handle_t
vos_iter2hdl(struct vos_iterator *iter)
{
	daos_handle_t	hdl;

	hdl.cookie = (uint64_t)iter;
	return hdl;
}

static int
nested_prepare(vos_iter_type_t type, struct vos_iter_dict *dict,
	       vos_iter_param_t *param, daos_handle_t *cih)
{
	struct vos_iterator	*iter = vos_hdl2iter(param->ip_ih);
	struct vos_iterator	*citer;
	struct dtx_handle	*old;
	struct vos_iter_info	 info;
	int			 rc;

	D_ASSERT(iter->it_ops != NULL);

	if (dict->id_ops->iop_nested_prepare == NULL ||
	    iter->it_ops->iop_nested_tree_fetch == NULL) {
		D_ERROR("nested iterator prepare isn't supported for %s",
			dict->id_name);
		return -DER_NOSYS;
	}

	if (iter->it_state == VOS_ITS_NONE) {
		D_ERROR("Please call vos_iter_probe to initialize cursor\n");
		return -DER_NO_PERM;
	}

	if (iter->it_state == VOS_ITS_END) {
		D_DEBUG(DB_TRACE, "The end of iteration\n");
		return -DER_NONEXIST;
	}

	old = vos_dth_get();
	vos_dth_set(iter->it_dth);
	rc = iter->it_ops->iop_nested_tree_fetch(iter, type, &info);
	if (rc != 0) {
		VOS_TX_TRACE_FAIL(rc, "Problem fetching nested tree (%s) from "
				  "iterator: "DF_RC"\n", dict->id_name,
				  DP_RC(rc));
		goto out;
	}

	info.ii_epc_expr = param->ip_epc_expr;
	info.ii_recx = param->ip_recx;
	info.ii_flags = param->ip_flags;
	info.ii_akey = &param->ip_akey;

	rc = dict->id_ops->iop_nested_prepare(type, &info, &citer);
	if (rc != 0) {
		D_ERROR("Failed to prepare %s iterator: %d\n", dict->id_name,
			rc);
		goto out;
	}

	iter->it_ref_cnt++;

	citer->it_dth		= iter->it_dth;
	citer->it_type		= type;
	citer->it_ops		= dict->id_ops;
	citer->it_state		= VOS_ITS_NONE;
	citer->it_ref_cnt	= 1;
	citer->it_parent	= iter;
	citer->it_from_parent	= 1;

	*cih = vos_iter2hdl(citer);

out:
	vos_dth_set(old);
	return rc;
}

int
vos_iter_prepare(vos_iter_type_t type, vos_iter_param_t *param,
		 daos_handle_t *ih, struct dtx_handle *dth)
{
	struct vos_iter_dict	*dict;
	struct vos_iterator	*iter;
	struct dtx_handle	*old;
	struct vos_ts_set	*ts_set = NULL;
	int			 rc;
	int			 rlevel;

	if (ih == NULL) {
		D_ERROR("Argument 'ih' is invalid to vos_iter_param\n");
		return -DER_INVAL;
	}

	*ih = DAOS_HDL_INVAL;

	if (daos_handle_is_inval(param->ip_hdl) &&
	    daos_handle_is_inval(param->ip_ih)) {
		D_ERROR("No valid handle specified in vos_iter_param\n");
		return -DER_INVAL;
	}

	for (dict = &vos_iterators[0]; dict->id_ops != NULL; dict++) {
		if (dict->id_type == type)
			break;
	}

	if (dict->id_ops == NULL) {
		D_ERROR("Can't find iterator type %d\n", type);
		return -DER_NOSYS;
	}

	if (daos_handle_is_valid(param->ip_ih)) {
		D_DEBUG(DB_TRACE, "Preparing nested iterator of type %s\n",
			dict->id_name);
		/** Nested operations are only used internally so there
		 * shouldn't be any active transaction involved.  However,
		 * the upper layer is still passing in a valid handle in
		 * some cases.
		 */
		rc = nested_prepare(type, dict, param, ih);

		goto out;
	}

	switch (type) {
	case VOS_ITER_OBJ:
		rlevel = VOS_TS_READ_CONT;
		break;
	case VOS_ITER_DKEY:
		rlevel = VOS_TS_READ_OBJ;
		break;
	case VOS_ITER_AKEY:
		rlevel = VOS_TS_READ_DKEY;
		break;
	case VOS_ITER_RECX:
		rlevel = VOS_TS_READ_AKEY;
		break;
	default:
		rlevel = 0;
		/** There should not be any cases where a DTX is active outside
		 *  of the four listed above.
		 */
		D_ASSERT(!dtx_is_valid_handle(dth));
		break;
	}
	rc = vos_ts_set_allocate(&ts_set, 0, rlevel, 1 /* max akeys */, dth);
	if (rc != 0)
		goto out;

	D_DEBUG(DB_TRACE, "Preparing standalone iterator of type %s\n",
		dict->id_name);

	old = vos_dth_get();
	vos_dth_set(dth);
	rc = dict->id_ops->iop_prepare(type, param, &iter, ts_set);
	vos_dth_set(old);
	if (rc != 0) {
		VOS_TX_LOG_FAIL(rc, "Could not prepare iterator for %s: "DF_RC
				"\n", dict->id_name, DP_RC(rc));

		goto out;
	}

	D_ASSERT(iter->it_type == type);

	iter->it_dth		= dth;
	iter->it_ops		= dict->id_ops;
	iter->it_state		= VOS_ITS_NONE;
	iter->it_ref_cnt	= 1;
	iter->it_parent		= NULL;
	iter->it_from_parent	= 0;
	iter->it_ts_set		= ts_set;

	*ih = vos_iter2hdl(iter);
out:
	if (rc == -DER_NONEXIST && dtx_is_valid_handle(dth)) {
		if (vos_ts_wcheck(ts_set, dth->dth_epoch, dth->dth_epoch_bound))
			rc = -DER_TX_RESTART;
		else
			vos_ts_set_update(ts_set, dth->dth_epoch);
	}
	if (rc != 0)
		vos_ts_set_free(ts_set);
	return rc;
}

/* Internal function to ensure parent iterator remains
 * allocated while any nested iterators are active
 */
static int
iter_decref(struct vos_iterator *iter)
{
	iter->it_ref_cnt--;

	if (iter->it_ref_cnt)
		return 0;

	vos_ts_set_free(iter->it_ts_set);
	D_ASSERT(iter->it_ops != NULL);
	return iter->it_ops->iop_finish(iter);
}

static int
vos_iter_ts_set_update(daos_handle_t ih, daos_epoch_t read_time, int rc)
{
	struct vos_iterator	*iter;

	if (daos_handle_is_inval(ih))
		return rc;

	iter = vos_hdl2iter(ih);

	if (vos_ts_wcheck(iter->it_ts_set, read_time, iter->it_bound))
		return -DER_TX_RESTART;

	vos_ts_set_update(iter->it_ts_set, read_time);

	return rc;
}

int
vos_iter_finish(daos_handle_t ih)
{
	struct vos_iterator	*iter;
	struct vos_iterator	*parent;
	int			 rc = 0;
	int			 prc = 0;

	if (daos_handle_is_inval(ih))
		return -DER_INVAL;

	iter = vos_hdl2iter(ih);
	parent = iter->it_parent;

	iter->it_parent = NULL;
	rc = iter_decref(iter);

	if (parent)
		prc = iter_decref(parent);

	return rc || prc;
}

int
vos_iter_probe(daos_handle_t ih, daos_anchor_t *anchor)
{
	struct vos_iterator *iter = vos_hdl2iter(ih);
	struct dtx_handle   *old;
	int		     rc;

	D_DEBUG(DB_IO, "probing iterator\n");
	D_ASSERT(iter->it_ops != NULL);

	old = vos_dth_get();
	vos_dth_set(iter->it_dth);
	rc = iter->it_ops->iop_probe(iter, anchor);
	vos_dth_set(old);
	if (rc == 0)
		iter->it_state = VOS_ITS_OK;
	else if (rc == -DER_NONEXIST)
		iter->it_state = VOS_ITS_END;
	else
		iter->it_state = VOS_ITS_NONE;
	D_DEBUG(DB_IO, "done probing iterator rc = "DF_RC"\n", DP_RC(rc));

	return rc;
}

static inline int
iter_verify_state(struct vos_iterator *iter)
{
	if (iter->it_state == VOS_ITS_NONE) {
		D_ERROR("Please call vos_iter_probe to initialize cursor\n");
		return -DER_NO_PERM;
	} else if (iter->it_state == VOS_ITS_END) {
		D_DEBUG(DB_TRACE, "The end of iteration\n");
		return -DER_NONEXIST;
	} else {
		return 0;
	}
}

int
vos_iter_next(daos_handle_t ih)
{
	struct vos_iterator *iter = vos_hdl2iter(ih);
	struct dtx_handle   *old;
	int		     rc;

	rc = iter_verify_state(iter);
	if (rc)
		return rc;

	D_ASSERT(iter->it_ops != NULL);

	old = vos_dth_get();
	vos_dth_set(iter->it_dth);
	rc = iter->it_ops->iop_next(iter);
	vos_dth_set(old);
	if (rc == 0)
		iter->it_state = VOS_ITS_OK;
	else if (rc == -DER_NONEXIST)
		iter->it_state = VOS_ITS_END;
	else
		iter->it_state = VOS_ITS_NONE;

	return rc;
}

int
vos_iter_fetch(daos_handle_t ih, vos_iter_entry_t *it_entry,
	       daos_anchor_t *anchor)
{
	struct vos_iterator *iter = vos_hdl2iter(ih);
	struct dtx_handle   *old;
	int rc;

	rc = iter_verify_state(iter);
	if (rc)
		return rc;

	D_ASSERT(iter->it_ops != NULL);

	old = vos_dth_get();
	vos_dth_set(iter->it_dth);
	rc = iter->it_ops->iop_fetch(iter, it_entry, anchor);
	vos_dth_set(old);

	return rc;
}

int
vos_iter_copy(daos_handle_t ih, vos_iter_entry_t *it_entry,
	      d_iov_t *iov_out)
{
	struct vos_iterator *iter = vos_hdl2iter(ih);
	int rc;

	rc = iter_verify_state(iter);
	if (rc)
		return rc;

	D_ASSERT(iter->it_ops != NULL);
	if (iter->it_ops->iop_copy == NULL)
		return -DER_NOSYS;

	return iter->it_ops->iop_copy(iter, it_entry, iov_out);
}

int
vos_iter_delete(daos_handle_t ih, void *args)
{
	struct vos_iterator *iter = vos_hdl2iter(ih);
	int rc;

	rc = iter_verify_state(iter);
	if (rc)
		return rc;

	D_ASSERT(iter->it_ops != NULL);
	if (iter->it_ops->iop_delete == NULL)
		return -DER_NOSYS;

	return iter->it_ops->iop_delete(iter, args);
}

int
vos_iter_empty(daos_handle_t ih)
{
	struct vos_iterator *iter = vos_hdl2iter(ih);

	D_ASSERT(iter->it_ops != NULL);
	if (iter->it_ops->iop_empty == NULL)
		return -DER_NOSYS;

	return iter->it_ops->iop_empty(iter);
}

static inline daos_anchor_t *
type2anchor(vos_iter_type_t type, struct vos_iter_anchors *anchors)
{
	switch (type) {
	case VOS_ITER_OBJ:
		D_ASSERT(anchors->ia_reprobe_obj == 0);
		return &anchors->ia_obj;
	case VOS_ITER_DKEY:
		D_ASSERT(anchors->ia_reprobe_dkey == 0);
		return &anchors->ia_dkey;
	case VOS_ITER_AKEY:
		D_ASSERT(anchors->ia_reprobe_akey == 0);
		return &anchors->ia_akey;
	case VOS_ITER_RECX:
		D_ASSERT(anchors->ia_reprobe_ev == 0);
		return &anchors->ia_ev;
	case VOS_ITER_SINGLE:
		D_ASSERT(anchors->ia_reprobe_sv == 0);
		return &anchors->ia_sv;
	case VOS_ITER_COUUID:
		D_ASSERT(anchors->ia_reprobe_co == 0);
		return &anchors->ia_co;
	default:
		D_ASSERTF(false, "invalid iter type %d\n", type);
		return NULL;
	}
}

static inline bool
is_last_level(vos_iter_type_t type)
{
	return (type == VOS_ITER_SINGLE || type == VOS_ITER_RECX);
}

static inline void
reset_anchors(vos_iter_type_t type, struct vos_iter_anchors *anchors)
{
	switch (type) {
	case VOS_ITER_DKEY:
		daos_anchor_set_zero(&anchors->ia_dkey);
		anchors->ia_reprobe_dkey = 0;
		/* fall through */
	case VOS_ITER_AKEY:
		daos_anchor_set_zero(&anchors->ia_akey);
		anchors->ia_reprobe_akey = 0;
		/* fall through */
	case VOS_ITER_RECX:
		daos_anchor_set_zero(&anchors->ia_ev);
		anchors->ia_reprobe_ev = 0;
		/* fall through */
	case VOS_ITER_SINGLE:
		daos_anchor_set_zero(&anchors->ia_sv);
		anchors->ia_reprobe_sv = 0;
		break;
	default:
		D_ASSERTF(false, "invalid iter type %d\n", type);
		break;
	}
}

static inline void
set_reprobe(vos_iter_type_t type, unsigned int acts,
	    struct vos_iter_anchors *anchors, uint32_t flags)
{
	bool yield = (acts & VOS_ITER_CB_YIELD);
	bool delete = (acts & VOS_ITER_CB_DELETE);
	bool sorted;

	switch (type) {
	case VOS_ITER_SINGLE:
		if (yield || delete)
			anchors->ia_reprobe_sv = 1;
		/* fallthrough */
	case VOS_ITER_RECX:
		sorted = flags & (VOS_IT_RECX_VISIBLE | VOS_IT_RECX_COVERED);
		/* evtree only need reprobe on yield for unsorted iteration */
		if (!sorted && yield && (type == VOS_ITER_RECX))
			anchors->ia_reprobe_ev = 1;
		/* fallthrough */
	case VOS_ITER_AKEY:
		if (yield || (delete && (type == VOS_ITER_AKEY)))
			anchors->ia_reprobe_akey = 1;
		/* fallthrough */
	case VOS_ITER_DKEY:
		if (yield || (delete && (type == VOS_ITER_DKEY)))
			anchors->ia_reprobe_dkey = 1;
		/* fallthrough */
	case VOS_ITER_OBJ:
		if (yield || (delete && (type == VOS_ITER_OBJ)))
			anchors->ia_reprobe_obj = 1;
		/* fallthrough */
	case VOS_ITER_COUUID:
		if (yield || (delete && (type == VOS_ITER_COUUID)))
			anchors->ia_reprobe_co = 1;
		break;
	default:
		D_ASSERTF(false, "invalid iter type %d\n", type);
		break;
	}
}

static inline bool
need_reprobe(vos_iter_type_t type, struct vos_iter_anchors *anchors)
{
	bool reprobe;

	switch (type) {
	case VOS_ITER_OBJ:
		reprobe = anchors->ia_reprobe_obj;
		anchors->ia_reprobe_obj = 0;
		break;
	case VOS_ITER_DKEY:
		reprobe = anchors->ia_reprobe_dkey;
		anchors->ia_reprobe_dkey = 0;
		break;
	case VOS_ITER_AKEY:
		reprobe = anchors->ia_reprobe_akey;
		anchors->ia_reprobe_akey = 0;
		break;
	case VOS_ITER_RECX:
		reprobe = anchors->ia_reprobe_ev;
		anchors->ia_reprobe_ev = 0;
		break;
	case VOS_ITER_SINGLE:
		reprobe = anchors->ia_reprobe_sv;
		anchors->ia_reprobe_sv = 0;
		break;
	case VOS_ITER_COUUID:
		reprobe = anchors->ia_reprobe_co;
		anchors->ia_reprobe_co = 0;
		break;
	default:
		D_ASSERTF(false, "invalid iter type %d\n", type);
		reprobe = false;
		break;
	}
	return reprobe;
}

/**
 * Iterate VOS entries (i.e., containers, objects, dkeys, etc.) and call \a
 * cb(\a arg) for each entry.
 */
static int
vos_iterate_internal(vos_iter_param_t *param, vos_iter_type_t type,
		     bool recursive, bool ignore_inprogress,
		     struct vos_iter_anchors *anchors,
		     vos_iter_cb_t pre_cb, vos_iter_cb_t post_cb, void *arg,
		     struct dtx_handle *dth)
{
	daos_anchor_t		*anchor, *probe_anchor = NULL;
	struct vos_iterator	*iter;
	vos_iter_entry_t	iter_ent = {0};
	daos_epoch_t		read_time = 0;
	daos_handle_t		ih;
	unsigned int		acts;
	bool			skipped;
	int			rc;

	D_ASSERT(type >= VOS_ITER_COUUID && type <= VOS_ITER_RECX);
	D_ASSERT(anchors != NULL);
	D_ASSERT(pre_cb || post_cb);

	/* Recursive iteration from container level isn't supported */
	if (type == VOS_ITER_COUUID && recursive)
		return -DER_NOSYS;

	anchor = type2anchor(type, anchors);
	if (daos_anchor_is_eof(anchor))
		return 0;

	rc = vos_iter_prepare(type, param, &ih, dth);
	if (rc != 0) {
		if (rc == -DER_NONEXIST) {
			daos_anchor_set_eof(anchor);
			rc = 0;
		} else {
			VOS_TX_LOG_FAIL(rc, "failed to prepare iterator "
					"(type=%d): "DF_RC"\n", type,
					DP_RC(rc));
		}
		return rc;
	}

	iter = vos_hdl2iter(ih);
	if (ignore_inprogress || (dth != NULL && dth->dth_ignore_uncommitted))
		iter->it_ignore_uncommitted = 1;
	else
		iter->it_ignore_uncommitted = 0;
	read_time = dtx_is_valid_handle(dth) ? dth->dth_epoch : 0 /* unused */;
probe:
	if (!daos_anchor_is_zero(anchor))
		probe_anchor = anchor;

	rc = vos_iter_probe(ih, probe_anchor);
	if (rc != 0) {
		if (rc == -DER_NONEXIST || rc == -DER_AGAIN) {
			daos_anchor_set_eof(anchor);
			rc = 0;
		} else {
			VOS_TX_TRACE_FAIL(rc, "Failed to probe iterator "
					  "(type=%d anchor=%p): "DF_RC"\n",
					  type, probe_anchor, DP_RC(rc));
		}
		goto out;
	}

	while (1) {
		rc = vos_iter_fetch(ih, &iter_ent, anchor);
		if (rc != 0) {
			VOS_TX_TRACE_FAIL(rc, "Failed to fetch iterator "
					  "(type=%d): "DF_RC"\n", type,
					  DP_RC(rc));
			break;
		}

		skipped = false;
		if (pre_cb) {
			acts = 0;
			rc = pre_cb(ih, &iter_ent, type, param, arg, &acts);
			if (rc != 0)
				break;

			set_reprobe(type, acts, anchors, param->ip_flags);
			skipped = (acts & VOS_ITER_CB_SKIP);

			if (acts & VOS_ITER_CB_ABORT)
				break;

			if (acts & VOS_ITER_CB_RESTART) {
				daos_anchor_set_zero(anchor);
				probe_anchor = NULL;
				goto probe;
			}

			if (need_reprobe(type, anchors)) {
				D_ASSERT(!daos_anchor_is_zero(anchor) &&
					 !daos_anchor_is_eof(anchor));
				goto probe;
			}
		}

		if (recursive && !is_last_level(type) && !skipped &&
		    iter_ent.ie_child_type != VOS_ITER_NONE) {
			vos_iter_param_t	child_param = *param;

			child_param.ip_ih = ih;

			switch (type) {
			case VOS_ITER_OBJ:
				child_param.ip_oid = iter_ent.ie_oid;
				break;
			case VOS_ITER_DKEY:
				child_param.ip_dkey = iter_ent.ie_key;
				break;
			case VOS_ITER_AKEY:
				child_param.ip_akey = iter_ent.ie_key;
				break;
			default:
				D_ASSERTF(false, "invalid iter type:%d\n",
					  type);
				rc = -DER_INVAL;
				goto out;
			}

			rc = vos_iterate(&child_param, iter_ent.ie_child_type,
					 recursive, anchors, pre_cb, post_cb,
					 arg, dth);
			if (rc != 0)
				D_GOTO(out, rc);

			reset_anchors(iter_ent.ie_child_type, anchors);

			/** The child iterator may yield during iteration.
			 *  It isn't necessary to reprobe the parent in order
			 *  to continue iterating on the child because it
			 *  would remain in the same location in memory.
			 *  However, it is necessary to reprobe this iterator
			 *  before continuing.
			 */
			if (need_reprobe(type, anchors)) {
				D_ASSERT(!daos_anchor_is_zero(anchor) &&
					 !daos_anchor_is_eof(anchor));
				goto probe;
			}
		}

		if (post_cb) {
			acts = 0;
			rc = post_cb(ih, &iter_ent, type, param, arg, &acts);
			if (rc != 0)
				break;

			set_reprobe(type, acts, anchors, param->ip_flags);

			if (acts & VOS_ITER_CB_ABORT)
				break;

			if (acts & VOS_ITER_CB_RESTART) {
				daos_anchor_set_zero(anchor);
				probe_anchor = NULL;
				goto probe;
			}

			if (need_reprobe(type, anchors)) {
				D_ASSERT(!daos_anchor_is_zero(anchor) &&
					 !daos_anchor_is_eof(anchor));
				goto probe;
			}
		}

		rc = vos_iter_next(ih);
		if (rc) {
			VOS_TX_TRACE_FAIL(rc,
					  "failed to iterate next (type=%d): "
					  DF_RC"\n", type, DP_RC(rc));
			break;
		}
	}

	if (rc == -DER_NONEXIST) {
		daos_anchor_set_eof(anchor);
		rc = 0;
	}
out:
	if (rc >= 0)
		rc = vos_iter_ts_set_update(ih, read_time, rc);

	VOS_TX_LOG_FAIL(rc, "abort iteration type:%d, "DF_RC"\n", type,
			DP_RC(rc));

	vos_iter_finish(ih);

	return rc;
}

/**
 * Iterate a VOS key tree based on an open tree handle.
 */
int
vos_iterate_key(struct vos_object *obj, daos_handle_t toh, vos_iter_type_t type,
		const daos_epoch_range_t *epr, bool ignore_inprogress,
		vos_iter_cb_t cb, void *arg, struct dtx_handle *dth)
{
	struct vos_iter_anchors	*anchors = NULL;
	vos_iter_param_t	 param = {0};
	int			 rc;

	D_ALLOC_PTR(anchors);
	if (anchors == NULL)
		return -DER_NOMEM;

	D_ASSERT(type == VOS_ITER_DKEY || type == VOS_ITER_AKEY);
	D_ASSERT(daos_handle_is_valid(toh));

	param.ip_hdl = toh;
	param.ip_epr = *epr;
	/** hijack a couple of internal fields to pass information */
	param.ip_flags = VOS_IT_KEY_TREE;
	param.ip_dkey.iov_buf = obj;

<<<<<<< HEAD
	return vos_iterate_internal(&param, type, false, ignore_inprogress,
				    &anchors, cb, NULL, arg, dth);
=======
	rc = vos_iterate_internal(&param, type, false, ignore_inprogress,
				  anchors, cb, NULL, arg, dth);

	D_FREE(anchors);

	return rc;
>>>>>>> 8ebf81a7
}

/**
 * Iterate VOS entries (i.e., containers, objects, dkeys, etc.) and call \a
 * cb(\a arg) for each entry.
 */
int
vos_iterate(vos_iter_param_t *param, vos_iter_type_t type, bool recursive,
	    struct vos_iter_anchors *anchors, vos_iter_cb_t pre_cb,
	    vos_iter_cb_t post_cb, void *arg, struct dtx_handle *dth)
{
	D_ASSERT((param->ip_flags & VOS_IT_KEY_TREE) == 0);

	return vos_iterate_internal(param, type, recursive, false, anchors,
				    pre_cb, post_cb, arg, dth);
}<|MERGE_RESOLUTION|>--- conflicted
+++ resolved
@@ -816,17 +816,12 @@
 	param.ip_flags = VOS_IT_KEY_TREE;
 	param.ip_dkey.iov_buf = obj;
 
-<<<<<<< HEAD
-	return vos_iterate_internal(&param, type, false, ignore_inprogress,
-				    &anchors, cb, NULL, arg, dth);
-=======
 	rc = vos_iterate_internal(&param, type, false, ignore_inprogress,
 				  anchors, cb, NULL, arg, dth);
 
 	D_FREE(anchors);
 
 	return rc;
->>>>>>> 8ebf81a7
 }
 
 /**
