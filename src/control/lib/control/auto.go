//
// (C) Copyright 2020-2021 Intel Corporation.
//
// SPDX-License-Identifier: BSD-2-Clause-Patent
//

package control

import (
	"context"
	"fmt"
	"math"
	"sort"

	"github.com/pkg/errors"

	"github.com/daos-stack/daos/src/control/common"
<<<<<<< HEAD
	"github.com/daos-stack/daos/src/control/lib/hardware"
=======
	"github.com/daos-stack/daos/src/control/lib/netdetect"
>>>>>>> ee7a378e
	"github.com/daos-stack/daos/src/control/logging"
	"github.com/daos-stack/daos/src/control/server/config"
	"github.com/daos-stack/daos/src/control/server/engine"
	"github.com/daos-stack/daos/src/control/server/storage"
)

const (
	scmMountPrefix        = "/mnt/daos"
	scmBdevDir            = "/dev"
	defaultFiPort         = 31416
	defaultFiPortInterval = 1000
	defaultTargetCount    = 16
	defaultEngineLogFile  = "/tmp/daos_engine"
	defaultControlLogFile = "/tmp/daos_server.log"
	minDMABuffer          = 1024

	errNoNuma            = "zero numa nodes reported on hosts %s"
	errUnsupNetDevClass  = "unsupported net dev class in request: %s"
	errInsufNrIfaces     = "insufficient matching %s network interfaces, want %d got %d %v"
	errInsufNrPMemGroups = "insufficient number of pmem device numa groups %v, want %d got %d"
	errInvalNrEngines    = "unexpected number of engines requested, want %d got %d"
	errInsufNrSSDs       = "insufficient number of ssds for numa %d, want %d got %d"
	errInvalNrCores      = "invalid number of cores for numa %d"
)

type (
	// ConfigGenerateReq contains the inputs for the request.
	ConfigGenerateReq struct {
		unaryRequest
		msRequest
		NrEngines    int
		MinNrSSDs    int
		NetClass     hardware.NetDevClass
		Client       UnaryInvoker
		HostList     []string
		AccessPoints []string
		Log          logging.Logger
	}

	// ConfigGenerateResp contains the request response.
	ConfigGenerateResp struct {
		ConfigOut *config.Server
	}

	// ConfigGenerateError implements the error interface and
	// contains a set of host-specific errors encountered while
	// attempting to generate a configuration.
	ConfigGenerateError struct {
		HostErrorsResp
	}
)

func (cge *ConfigGenerateError) Error() string {
	return cge.Errors().Error()
}

// GetHostErrors returns the wrapped HostErrorsMap.
func (cge *ConfigGenerateError) GetHostErrors() HostErrorsMap {
	return cge.HostErrors
}

// IsConfigGenerateError returns true if the provided error is a *ConfigGenerateError.
func IsConfigGenerateError(err error) bool {
	_, ok := errors.Cause(err).(*ConfigGenerateError)
	return ok
}

// ConfigGenerate attempts to automatically detect hardware and generate a DAOS
// server config file for a set of hosts with homogeneous hardware setup.
//
// Returns API response or error.
func ConfigGenerate(ctx context.Context, req ConfigGenerateReq) (*ConfigGenerateResp, error) {
	req.Log.Debugf("ConfigGenerate called with request %+v", req)

	if len(req.HostList) == 0 {
		return nil, errors.New("no hosts specified")
	}

	if len(req.AccessPoints) == 0 {
		return nil, errors.New("no access points specified")
	}

	nd, err := getNetworkDetails(ctx, req)
	if err != nil {
		return nil, err
	}

	sd, err := getStorageDetails(ctx, req, nd.engineCount)
	if err != nil {
		return nil, err
	}

	ccs, err := getCPUDetails(req.Log, sd.numaSSDs, nd.numaCoreCount)
	if err != nil {
		return nil, err
	}

	cfg, err := genConfig(ctx, req.Log, defaultEngineCfg, req.AccessPoints, nd, sd, ccs)
	if err != nil {
		return nil, err
	}

	return &ConfigGenerateResp{ConfigOut: cfg}, nil
}

// getNetworkSet retrieves the result of network scan over host list and
// verifies that there is only a single network set in response which indicates
// that network hardware setup is homogeneous across all hosts.
//
// Return host errors, network scan results for the host set or error.
func getNetworkSet(ctx context.Context, log logging.Logger, hostList []string, client UnaryInvoker) (*HostFabricSet, error) {
	scanReq := new(NetworkScanReq)
	scanReq.SetHostList(hostList)

	scanResp, err := NetworkScan(ctx, client, scanReq)
	if err != nil {
		return nil, err
	}

	if len(scanResp.GetHostErrors()) > 0 {
		return nil, &ConfigGenerateError{HostErrorsResp: scanResp.HostErrorsResp}
	}

	// verify homogeneous network
	switch len(scanResp.HostFabrics) {
	case 0:
		return nil, errors.New("no host responses")
	case 1: // success
	default: // more than one means non-homogeneous hardware
		log.Info("Heterogeneous network hardware configurations detected, " +
			"cannot proceed. The following sets of hosts have different " +
			"network hardware:")
		for _, hns := range scanResp.HostFabrics {
			log.Info(hns.HostSet.String())
		}

		return nil, errors.New("network hardware not consistent across hosts")
	}

	networkSet := scanResp.HostFabrics[scanResp.HostFabrics.Keys()[0]]

	log.Debugf("Network hardware is consistent for hosts %s:\n\t%v",
		networkSet.HostSet, networkSet.HostFabric.Interfaces)

	return networkSet, nil
}

// numaNetIfaceMap is an alias for a map of NUMA node ID to optimal
// fabric network interface.
type numaNetIfaceMap map[int]*HostFabricInterface

// hasNUMAs returns true if interfaces exist for given NUMA node range.
func (nnim numaNetIfaceMap) hasNUMAs(numaCount int) bool {
	for nn := 0; nn < numaCount; nn++ {
		if _, exists := nnim[nn]; !exists {
			return false
		}
	}

	return true
}

// classInterfaces is an alias for a map of netdev class ID to slice of
// fabric network interfaces.
type classInterfaces map[hardware.NetDevClass]numaNetIfaceMap

// add network device to bucket corresponding to provider, network class type and
// NUMA node binding. Ignore add if there is an existing entry as the interfaces
// are processed in descending order of performance (best first).
func (cis classInterfaces) add(log logging.Logger, iface *HostFabricInterface) {
	nn := int(iface.NumaNode)
	if _, exists := cis[iface.NetDevClass]; !exists {
		cis[iface.NetDevClass] = make(numaNetIfaceMap)
	}
	if _, exists := cis[iface.NetDevClass][nn]; exists {
		return // already have interface for this NUMA
	}
<<<<<<< HEAD
	log.Debugf("%s class iface %s found for NUMA %d", iface.NetDevClass,
		iface.Device, nn)
=======
	log.Debugf("%s class iface %s found for NUMA %d",
		netdetect.DevClassName(iface.NetDevClass), iface.Device, nn)
>>>>>>> ee7a378e
	cis[iface.NetDevClass][nn] = iface
}

// parseInterfaces processes network devices in scan result, adding to a match
// list given the following conditions:
// IF class == (ether OR infiniband) AND requested_class == (ANY OR <class>).
//
// Returns when network devices matching criteria have been found for each
// required NUMA node.
func parseInterfaces(log logging.Logger, reqClass hardware.NetDevClass, engineCount int, interfaces []*HostFabricInterface) (numaNetIfaceMap, bool) {
	// sort network interfaces by priority to get best available
	sort.Slice(interfaces, func(i, j int) bool {
		return interfaces[i].Priority < interfaces[j].Priority
	})

	var matches numaNetIfaceMap
	buckets := make(map[string]classInterfaces)
	for _, iface := range interfaces {
		switch iface.NetDevClass {
<<<<<<< HEAD
		case hardware.Ether, hardware.Infiniband:
=======
		case netdetect.Ether, netdetect.Infiniband:
>>>>>>> ee7a378e
			switch reqClass {
			case hardware.NetDevAny, iface.NetDevClass:
			default:
				continue // iface class not requested
			}
		default:
			continue // iface class unsupported
		}

		// init network device slice for a new provider
		if _, exists := buckets[iface.Provider]; !exists {
			buckets[iface.Provider] = make(classInterfaces)
		}

		buckets[iface.Provider].add(log, iface)
		matches = buckets[iface.Provider][iface.NetDevClass]

		if matches.hasNUMAs(engineCount) {
			return matches, true
		}
	}

	return matches, false
}

// getNetIfaces scans fabric network devices and returns a NUMA keyed map for a
// provider/class combination.
func getNetIfaces(log logging.Logger, reqClass hardware.NetDevClass, engineCount int, hfs *HostFabricSet) (numaNetIfaceMap, error) {
	switch reqClass {
<<<<<<< HEAD
	case hardware.NetDevAny, hardware.Ether, hardware.Infiniband:
	default:
		return nil, errors.Errorf(errUnsupNetDevClass, reqClass.String())
=======
	case NetDevAny, netdetect.Ether, netdetect.Infiniband:
	default:
		return nil, errors.Errorf(errUnsupNetDevClass, netdetect.DevClassName(reqClass))
>>>>>>> ee7a378e
	}

	matchIfaces, complete := parseInterfaces(log, reqClass, engineCount, hfs.HostFabric.Interfaces)
	if !complete {
		class := "best-available"
<<<<<<< HEAD
		if reqClass != hardware.NetDevAny {
			class = reqClass.String()
=======
		if reqClass != NetDevAny {
			class = netdetect.DevClassName(reqClass)
>>>>>>> ee7a378e
		}
		return nil, errors.Errorf(errInsufNrIfaces, class, engineCount, len(matchIfaces),
			matchIfaces)
	}

	log.Debugf("selected network interfaces: %v", matchIfaces)

	return matchIfaces, nil
}

type networkDetails struct {
	engineCount   int
	numaIfaces    numaNetIfaceMap
	numaCoreCount int
}

// getNetworkDetails retrieves recommended network interfaces.
//
// Returns map of NUMA node ID to chosen fabric interfaces, number of engines to
// provide mappings for, per-NUMA core count and any host errors.
func getNetworkDetails(ctx context.Context, req ConfigGenerateReq) (*networkDetails, error) {
	netSet, err := getNetworkSet(ctx, req.Log, req.HostList, req.Client)
	if err != nil {
		return nil, err
	}

	nd := &networkDetails{
		engineCount:   req.NrEngines,
		numaCoreCount: int(netSet.HostFabric.CoresPerNuma),
	}
	// set number of engines if unset based on number of NUMA nodes on hosts
	if nd.engineCount == 0 {
		nd.engineCount = int(netSet.HostFabric.NumaCount)
	}
	if nd.engineCount == 0 {
		return nil, errors.Errorf(errNoNuma, netSet.HostSet)
	}

	req.Log.Debugf("engine count for generated config set to %d", nd.engineCount)

	numaIfaces, err := getNetIfaces(req.Log, req.NetClass, nd.engineCount, netSet)
	if err != nil {
		return nil, err
	}
	nd.numaIfaces = numaIfaces

	return nd, nil
}

// getStorageSet retrieves the result of storage scan over host list and
// verifies that there is only a single storage set in response which indicates
// that storage hardware setup is homogeneous across all hosts.
//
// Filter NVMe storage scan so only NUMA affinity and PCI address is taking into
// account by supplying NvmeBasic flag in scan request. This enables
// configuration to work with different combinations of SSD models.
//
// Return host errors, storage scan results for the host set or error.
func getStorageSet(ctx context.Context, log logging.Logger, hostList []string, client UnaryInvoker) (*HostStorageSet, error) {
	scanReq := &StorageScanReq{NvmeBasic: true}
	scanReq.SetHostList(hostList)

	scanResp, err := StorageScan(ctx, client, scanReq)
	if err != nil {
		return nil, err
	}
	if len(scanResp.GetHostErrors()) > 0 {
		return nil, &ConfigGenerateError{HostErrorsResp: scanResp.HostErrorsResp}
	}

	// verify homogeneous storage
	switch len(scanResp.HostStorage) {
	case 0:
		return nil, errors.New("no host responses")
	case 1: // success
	default: // more than one means non-homogeneous hardware
		log.Info("Heterogeneous storage hardware configurations detected, " +
			"cannot proceed. The following sets of hosts have different " +
			"storage hardware:")
		for _, hss := range scanResp.HostStorage {
			log.Info(hss.HostSet.String())
		}

		return nil, errors.New("storage hardware not consistent across hosts")
	}

	storageSet := scanResp.HostStorage[scanResp.HostStorage.Keys()[0]]

	log.Debugf("Storage hardware is consistent for hosts %s:\n\t%s\n\t%s",
		storageSet.HostSet.String(), storageSet.HostStorage.ScmNamespaces.Summary(),
		storageSet.HostStorage.NvmeDevices.Summary())

	return storageSet, nil
}

// numaPMemsMap is an alias for a map of NUMA node ID to slice of string sorted
// PMem block device paths.
type numaPMemsMap map[int]sort.StringSlice

// mapPMems maps NUMA node ID to pmem block device paths, sort paths to attempt
// selection of desired devices if named appropriately in the case that multiple
// devices exist for a given NUMA node.
func mapPMems(nss storage.ScmNamespaces) numaPMemsMap {
	npms := make(numaPMemsMap)
	for _, ns := range nss {
		nn := int(ns.NumaNode)
		npms[nn] = append(npms[nn], fmt.Sprintf("%s/%s", scmBdevDir, ns.BlockDevice))
	}
	for _, pms := range npms {
		pms.Sort()
	}

	return npms
}

// numSSDsMap is an alias for a map of NUMA node ID to slice of NVMe SSD PCI
// addresses.
type numaSSDsMap map[int]sort.StringSlice

// mapSSDs maps NUMA node ID to NVMe SSD PCI addresses, sort addresses.
func mapSSDs(ssds storage.NvmeControllers) numaSSDsMap {
	nssds := make(numaSSDsMap)
	for _, ssd := range ssds {
		nn := int(ssd.SocketID)
		nssds[nn] = append(nssds[nn], ssd.PciAddr)
	}
	for _, ssds := range nssds {
		ssds.Sort()
	}

	return nssds
}

type storageDetails struct {
	numaPMems numaPMemsMap
	numaSSDs  numaSSDsMap
}

// validate checks sufficient PMem devices and SSD NUMA groups exist for the
// required number of engines. Minimum thresholds for SSD group size is also
// checked.
func (sd *storageDetails) validate(log logging.Logger, engineCount int, minNrSSDs int) error {
	log.Debugf("numa to pmem mappings: %v", sd.numaPMems)
	if len(sd.numaPMems) < engineCount {
		return errors.Errorf(errInsufNrPMemGroups, sd.numaPMems, engineCount, len(sd.numaPMems))
	}

	if minNrSSDs == 0 {
		// set empty ssd lists and skip validation
		log.Debug("nvme disabled, skip validation")

		for nn := 0; nn < engineCount; nn++ {
			sd.numaSSDs[nn] = []string{}
		}

		return nil
	}

	for nn := 0; nn < engineCount; nn++ {
		ssds, exists := sd.numaSSDs[nn]
		if !exists {
			sd.numaSSDs[nn] = []string{} // populate empty lists for missing entries
		}
		log.Debugf("ssds bound to numa %d: %v", nn, ssds)

		if len(ssds) < minNrSSDs {
			return errors.Errorf(errInsufNrSSDs, nn, minNrSSDs, len(ssds))
		}
	}

	return nil
}

// getStorageDetails retrieves mappings of NUMA node to PMem and NVMe SSD
// devices.
//
// Returns storage details struct or host error response and outer error.
func getStorageDetails(ctx context.Context, req ConfigGenerateReq, engineCount int) (*storageDetails, error) {
	if engineCount < 1 {
		return nil, errors.Errorf(errInvalNrEngines, 1, engineCount)
	}

	storageSet, err := getStorageSet(ctx, req.Log, req.HostList, req.Client)
	if err != nil {
		return nil, err
	}

	sd := &storageDetails{
		numaPMems: mapPMems(storageSet.HostStorage.ScmNamespaces),
		numaSSDs:  mapSSDs(storageSet.HostStorage.NvmeDevices),
	}
	if err := sd.validate(req.Log, engineCount, req.MinNrSSDs); err != nil {
		return nil, err
	}

	return sd, nil
}

func calcHelpers(log logging.Logger, targets, cores int) int {
	helpers := cores - targets - 1
	if helpers <= 1 {
		return helpers
	}

	if helpers > targets {
		log.Debugf("adjusting num helpers (%d) to < num targets (%d), new: %d",
			helpers, targets, targets-1)

		return targets - 1
	}

	return helpers
}

type coreCounts struct {
	nrTgts  int
	nrHlprs int
}

// numaCoreCountsMap is an alias for a map of NUMA node ID to calculate target
// and helper core counts.
type numaCoreCountsMap map[int]*coreCounts

// checkCPUs validates and returns recommended values for I/O service and
// offload thread counts.
//
// The target count should be a multiplier of the number of SSDs and typically
// daos gets the best performance with 16x targets per I/O Engine so target
// count will typically be between 12 and 20.
//
// Validate number of targets + 1 cores are available per IO engine, not
// usually a problem as sockets normally have at least 18 cores.
//
// Create helper threads for the remaining available cores, e.g. with 24 cores,
// allocate 7 helper threads. Number of helper threads should never be more than
// number of targets.
func checkCPUs(log logging.Logger, numSSDs, numaCoreCount int) (*coreCounts, error) {
	var numTargets int
	if numSSDs == 0 {
		numTargets = defaultTargetCount
		if numTargets >= numaCoreCount {
			return &coreCounts{
				nrTgts:  numaCoreCount - 1,
				nrHlprs: 0,
			}, nil
		}

		return &coreCounts{
			nrTgts:  numTargets,
			nrHlprs: calcHelpers(log, numTargets, numaCoreCount),
		}, nil
	}

	if numSSDs >= numaCoreCount {
		return nil, errors.Errorf("need more cores than ssds, got %d want %d",
			numaCoreCount, numSSDs)
	}

	for tgts := numSSDs; tgts < numaCoreCount; tgts += numSSDs {
		numTargets = tgts
	}

	log.Debugf("%d targets assigned with %d ssds", numTargets, numSSDs)

	return &coreCounts{
		nrTgts:  numTargets,
		nrHlprs: calcHelpers(log, numTargets, numaCoreCount),
	}, nil
}

// getCPUDetails retrieves recommended values for I/O service and offload
// threads suitable for the server config file.
//
// Returns core counts struct or error.
func getCPUDetails(log logging.Logger, numaSSDs numaSSDsMap, coresPerNuma int) (numaCoreCountsMap, error) {
	if coresPerNuma < 1 {
		return nil, errors.Errorf(errInvalNrCores, coresPerNuma)
	}

	numaCoreCounts := make(numaCoreCountsMap)
	for numaID, ssds := range numaSSDs {
		coreCounts, err := checkCPUs(log, len(ssds), coresPerNuma)
		if err != nil {
			return nil, err
		}
		numaCoreCounts[numaID] = coreCounts
	}

	return numaCoreCounts, nil
}

type newEngineCfgFn func(int) *engine.Config

func defaultEngineCfg(idx int) *engine.Config {
	return engine.NewConfig().
		WithTargetCount(defaultTargetCount).
		WithLogFile(fmt.Sprintf("%s.%d.log", defaultEngineLogFile, idx))
}

// genConfig generates server config file from details of network, storage and CPU hardware after
// performing some basic sanity checks.
func genConfig(ctx context.Context, log logging.Logger, newEngineCfg newEngineCfgFn, accessPoints []string, nd *networkDetails, sd *storageDetails, ccs numaCoreCountsMap) (*config.Server, error) {
	if nd.engineCount == 0 {
		return nil, errors.Errorf(errInvalNrEngines, 1, 0)
	}

	if len(nd.numaIfaces) < nd.engineCount {
		return nil, errors.Errorf(errInsufNrIfaces, "", nd.engineCount,
			len(nd.numaIfaces), nd.numaIfaces)
	}

	if len(sd.numaPMems) < nd.engineCount {
		return nil, errors.Errorf(errInsufNrPMemGroups, sd.numaPMems, nd.engineCount,
			len(sd.numaPMems))
	}

	// enforce consistent ssd count across engine configs
	minSsds := math.MaxUint32
	numaWithMinSsds := 0
	if len(sd.numaSSDs) > 0 {
		if len(sd.numaSSDs) < nd.engineCount {
			return nil, errors.New("invalid number of ssd groups") // should never happen
		}

		for numa, ssds := range sd.numaSSDs {
			if len(ssds) < minSsds {
				minSsds = len(ssds)
				numaWithMinSsds = numa
			}
		}
	}

	if len(ccs) < nd.engineCount {
		return nil, errors.New("invalid number of core count groups") // should never happen
	}
	// enforce consistent target and helper count across engine configs
	nrTgts := ccs[numaWithMinSsds].nrTgts
	nrHlprs := ccs[numaWithMinSsds].nrHlprs

	engines := make([]*engine.Config, 0, nd.engineCount)
	for nn := 0; nn < nd.engineCount; nn++ {
		engineCfg := newEngineCfg(nn).
			WithTargetCount(nrTgts).
			WithHelperStreamCount(nrHlprs)
		if len(sd.numaPMems) > 0 {
			engineCfg.WithStorage(
				storage.NewTierConfig().
					WithScmClass(storage.ClassDcpm.String()).
					WithScmMountPoint(fmt.Sprintf("%s%d", scmMountPrefix, nn)).
					WithScmDeviceList(sd.numaPMems[nn][0]),
			)
		}
		if len(sd.numaSSDs) > 0 {
			engineCfg.WithStorage(
				storage.NewTierConfig().
					WithBdevClass(storage.ClassNvme.String()).
					WithBdevDeviceList(sd.numaSSDs[nn][:minSsds]...),
			)
		}

		pnn := uint(nn)
		engineCfg.PinnedNumaNode = &pnn
		engineCfg.Fabric = engine.FabricConfig{
			Provider:      nd.numaIfaces[nn].Provider,
			Interface:     nd.numaIfaces[nn].Device,
			InterfacePort: int(defaultFiPort + (nn * defaultFiPortInterval)),
		}

		engines = append(engines, engineCfg)
	}

	// determine a reasonable amount of hugepages to use
	hugepage_info, err := common.GetHugePageInfo()
	if err != nil {
		return nil, errors.New("unable to read system hugepage info")
	}
	hugepage_size := hugepage_info.PageSizeKb >> 10
	if hugepage_size == 0 {
		return nil, errors.New("unable to read system hugepage size")
	}
	nr_hugepages := (minDMABuffer * nrTgts) / hugepage_size

	cfg := config.DefaultServer().
		WithAccessPoints(accessPoints...).
		WithFabricProvider(engines[0].Fabric.Provider).
		WithEngines(engines...).
		WithControlLogFile(defaultControlLogFile).
		WithNrHugePages(nr_hugepages)

	return cfg, cfg.Validate(ctx, log)
}<|MERGE_RESOLUTION|>--- conflicted
+++ resolved
@@ -15,11 +15,7 @@
 	"github.com/pkg/errors"
 
 	"github.com/daos-stack/daos/src/control/common"
-<<<<<<< HEAD
 	"github.com/daos-stack/daos/src/control/lib/hardware"
-=======
-	"github.com/daos-stack/daos/src/control/lib/netdetect"
->>>>>>> ee7a378e
 	"github.com/daos-stack/daos/src/control/logging"
 	"github.com/daos-stack/daos/src/control/server/config"
 	"github.com/daos-stack/daos/src/control/server/engine"
@@ -197,13 +193,8 @@
 	if _, exists := cis[iface.NetDevClass][nn]; exists {
 		return // already have interface for this NUMA
 	}
-<<<<<<< HEAD
 	log.Debugf("%s class iface %s found for NUMA %d", iface.NetDevClass,
 		iface.Device, nn)
-=======
-	log.Debugf("%s class iface %s found for NUMA %d",
-		netdetect.DevClassName(iface.NetDevClass), iface.Device, nn)
->>>>>>> ee7a378e
 	cis[iface.NetDevClass][nn] = iface
 }
 
@@ -223,11 +214,7 @@
 	buckets := make(map[string]classInterfaces)
 	for _, iface := range interfaces {
 		switch iface.NetDevClass {
-<<<<<<< HEAD
 		case hardware.Ether, hardware.Infiniband:
-=======
-		case netdetect.Ether, netdetect.Infiniband:
->>>>>>> ee7a378e
 			switch reqClass {
 			case hardware.NetDevAny, iface.NetDevClass:
 			default:
@@ -257,27 +244,16 @@
 // provider/class combination.
 func getNetIfaces(log logging.Logger, reqClass hardware.NetDevClass, engineCount int, hfs *HostFabricSet) (numaNetIfaceMap, error) {
 	switch reqClass {
-<<<<<<< HEAD
 	case hardware.NetDevAny, hardware.Ether, hardware.Infiniband:
 	default:
 		return nil, errors.Errorf(errUnsupNetDevClass, reqClass.String())
-=======
-	case NetDevAny, netdetect.Ether, netdetect.Infiniband:
-	default:
-		return nil, errors.Errorf(errUnsupNetDevClass, netdetect.DevClassName(reqClass))
->>>>>>> ee7a378e
 	}
 
 	matchIfaces, complete := parseInterfaces(log, reqClass, engineCount, hfs.HostFabric.Interfaces)
 	if !complete {
 		class := "best-available"
-<<<<<<< HEAD
 		if reqClass != hardware.NetDevAny {
 			class = reqClass.String()
-=======
-		if reqClass != NetDevAny {
-			class = netdetect.DevClassName(reqClass)
->>>>>>> ee7a378e
 		}
 		return nil, errors.Errorf(errInsufNrIfaces, class, engineCount, len(matchIfaces),
 			matchIfaces)
