--- conflicted
+++ resolved
@@ -34,6 +34,36 @@
 group_repo_post() {
     # nothing for EL7
     :
+}
+
+distro_custom() {
+    dnf -y $dnf_repo_args install python3
+
+    if [ ! -e /usr/bin/pip3 ] &&
+       [ -e /usr/bin/pip3.6 ]; then
+        ln -s pip3.6 /usr/bin/pip3
+    fi
+    if [ ! -e /usr/bin/python3 ] &&
+       [ -e /usr/bin/python3.6 ]; then
+        ln -s python3.6 /usr/bin/python3
+    fi
+    # install the debuginfo repo in case we get segfaults
+    cat <<"EOF" > $REPOS_DIR/CentOS-Debuginfo.repo
+[core-0-debuginfo]
+name=CentOS-7 - Debuginfo
+baseurl=http://debuginfo.centos.org/7/$basearch/
+gpgcheck=1
+gpgkey=file:///etc/pki/rpm-gpg/RPM-GPG-KEY-CentOS-Debug-7
+enabled=0
+EOF
+
+    # force install of avocado 82.0
+    dnf -y erase avocado{,-common} python2-avocado{,-plugins-{output-html,varianter-yaml-to-mux}}
+    pip3 install --upgrade pip
+    pip3 install "avocado-framework<83.0"
+    pip3 install "avocado-framework-plugin-result-html<83.0"
+    pip3 install "avocado-framework-plugin-varianter-yaml-to-mux<83.0"
+
 }
 
 post_provision_config_nodes() {
@@ -90,20 +120,8 @@
     fi
     rm -f /etc/profile.d/openmpi.sh
     rm -f /tmp/daos_control.log
-<<<<<<< HEAD
-    dnf -y install redhat-lsb-core
+    dnf -y install $LSB_RELEASE
 
-    # force install of avocado 82.0
-    dnf -y erase avocado{,-common} python2-avocado{,-plugins-{output-html,varianter-yaml-to-mux}} python36-PyYAML
-    pip3 install --upgrade pip
-    pip3 install "avocado-framework<83.0"
-    pip3 install "avocado-framework-plugin-result-html<83.0"
-    pip3 install "avocado-framework-plugin-varianter-yaml-to-mux<83.0"
-    pip3 install clustershell
-
-=======
-    dnf -y install $LSB_RELEASE
->>>>>>> 33e535d2
     # shellcheck disable=SC2086
     if [ -n "$INST_RPMS" ] &&
        ! dnf -y $dnf_repo_args install $INST_RPMS; then
@@ -111,25 +129,8 @@
         dump_repos
         exit "$rc"
     fi
-    dnf -y $dnf_repo_args install python3
 
-    if [ ! -e /usr/bin/pip3 ] &&
-       [ -e /usr/bin/pip3.6 ]; then
-        ln -s pip3.6 /usr/bin/pip3
-    fi
-    if [ ! -e /usr/bin/python3 ] &&
-       [ -e /usr/bin/python3.6 ]; then
-        ln -s python3.6 /usr/bin/python3
-    fi
-    # install the debuginfo repo in case we get segfaults
-    cat <<"EOF" > $REPOS_DIR/CentOS-Debuginfo.repo
-[core-0-debuginfo]
-name=CentOS-7 - Debuginfo
-baseurl=http://debuginfo.centos.org/7/$basearch/
-gpgcheck=1
-gpgkey=file:///etc/pki/rpm-gpg/RPM-GPG-KEY-CentOS-Debug-7
-enabled=0
-EOF
+    distro_custom
 
     # now make sure everything is fully up-to-date
     if ! time dnf -y upgrade \
