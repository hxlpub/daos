#!/bin/bash

# This is a script to be run by the ci/unit/test_main.sh to run a test
# on a CI node.

set -uex

sudo bash -c 'echo 1 > /proc/sys/kernel/sysrq'
if grep /mnt/daos\  /proc/mounts; then
    sudo umount /mnt/daos
fi
sudo mkdir -p /mnt/daos

sudo mkdir -p "$DAOS_BASE"
sudo mount -t nfs "$HOSTNAME":"$HOSTPWD" "$DAOS_BASE"
sudo cp "$DAOS_BASE/install/bin/daos_admin" /usr/bin/daos_admin
if [ -n "$BULLSEYE" ]; then
  pushd "$DAOS_BASE/bullseye"
set +x
    echo + sudo ./install --quiet --key "**********" \
                   --prefix /opt/BullseyeCoverage
    sudo ./install --quiet --key "${BULLSEYE}" \
                   --prefix /opt/BullseyeCoverage
set -x
  popd
  rm -rf bullseye
  export COVFILE="$DAOS_BASE/test.cov"
  export PATH="/opt/BullseyeCoverage/bin:$PATH"
fi
sudo chown root /usr/bin/daos_admin
sudo chmod 4755 /usr/bin/daos_admin
/bin/rm "$DAOS_BASE/install/bin/daos_admin"
sudo ln -sf "$SL_PREFIX/share/spdk/scripts/setup.sh" /usr/share/spdk/scripts
sudo ln -sf "$SL_PREFIX/share/spdk/scripts/common.sh" /usr/share/spdk/scripts
sudo ln -s "$SL_PREFIX/include"  /usr/share/spdk/include

# set CMOCKA envs here
export CMOCKA_MESSAGE_OUTPUT=xml
if [[ -z ${WITH_VALGRIND} ]]; then
    export CMOCKA_XML_FILE="${DAOS_BASE}/test_results/%g.xml"
else
    export CMOCKA_XML_FILE="${DAOS_BASE}/test_results/%g_${WITH_VALGRIND}.xml"
fi

cd "$DAOS_BASE"
<<<<<<< HEAD
if ${NLT:-false}; then
    mkdir -p vm_test
    # NLT will mount /mnt/daos itself.
    ./utils/node_local_test.py --output-file=vm_test/nlt-errors.json --perf-check all
else
    sudo mount -t tmpfs -o size=16G tmpfs /mnt/daos
    IS_CI=true OLD_CI=false RUN_TEST_VALGRIND="$WITH_VALGRIND" utils/run_test.sh
fi
=======
sudo mount -t tmpfs -o size=16G tmpfs /mnt/daos
IS_CI=true OLD_CI=false RUN_TEST_VALGRIND="$WITH_VALGRIND" utils/run_test.sh
>>>>>>> a35e0c9f
<|MERGE_RESOLUTION|>--- conflicted
+++ resolved
@@ -43,16 +43,5 @@
 fi
 
 cd "$DAOS_BASE"
-<<<<<<< HEAD
-if ${NLT:-false}; then
-    mkdir -p vm_test
-    # NLT will mount /mnt/daos itself.
-    ./utils/node_local_test.py --output-file=vm_test/nlt-errors.json --perf-check all
-else
-    sudo mount -t tmpfs -o size=16G tmpfs /mnt/daos
-    IS_CI=true OLD_CI=false RUN_TEST_VALGRIND="$WITH_VALGRIND" utils/run_test.sh
-fi
-=======
 sudo mount -t tmpfs -o size=16G tmpfs /mnt/daos
-IS_CI=true OLD_CI=false RUN_TEST_VALGRIND="$WITH_VALGRIND" utils/run_test.sh
->>>>>>> a35e0c9f
+IS_CI=true OLD_CI=false RUN_TEST_VALGRIND="$WITH_VALGRIND" utils/run_test.sh