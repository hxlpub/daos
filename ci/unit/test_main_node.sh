#!/bin/bash

# This is a script to be run by the ci/unit/test_main.sh to run a test
# on a CI node.

set -uex

sudo bash -c 'echo 1 > /proc/sys/kernel/sysrq'
if grep /mnt/daos\  /proc/mounts; then
    sudo umount /mnt/daos
fi
sudo mkdir -p /mnt/daos

sudo mkdir -p "$DAOS_BASE"
sudo mount -t nfs "$HOSTNAME":"$HOSTPWD" "$DAOS_BASE"
sudo cp "$DAOS_BASE/install/bin/daos_admin" /usr/bin/daos_admin
if [ -n "$BULLSEYE" ]; then
  pushd "$DAOS_BASE/bullseye"
set +x
    echo + sudo ./install --quiet --key "**********" \
                   --prefix /opt/BullseyeCoverage
    sudo ./install --quiet --key "${BULLSEYE}" \
                   --prefix /opt/BullseyeCoverage
set -x
  popd
  rm -rf bullseye
  export COVFILE="$DAOS_BASE/test.cov"
  export PATH="/opt/BullseyeCoverage/bin:$PATH"
fi
sudo chown root /usr/bin/daos_admin
sudo chmod 4755 /usr/bin/daos_admin
/bin/rm "$DAOS_BASE/install/bin/daos_admin"
sudo ln -sf "$SL_PREFIX/share/spdk/scripts/setup.sh" /usr/share/spdk/scripts
sudo ln -sf "$SL_PREFIX/share/spdk/scripts/common.sh" /usr/share/spdk/scripts
sudo ln -s "$SL_PREFIX/include"  /usr/share/spdk/include

# set CMOCKA envs here
export CMOCKA_MESSAGE_OUTPUT=xml
if [[ -z ${WITH_VALGRIND} ]]; then
    export CMOCKA_XML_FILE="${DAOS_BASE}/test_results/%g.xml"
else
    export CMOCKA_XML_FILE="${DAOS_BASE}/test_results/%g_${WITH_VALGRIND}.xml"
fi

cd "$DAOS_BASE"
<<<<<<< HEAD
if ${NLT:-false}; then
    mkdir -p vm_test
    # NLT will mount /mnt/daos itself.
    ./utils/node_local_test.py --output-file=vm_test/nlt-errors.json all
else
    sudo mount -t tmpfs -o size=16G tmpfs /mnt/daos
    IS_CI=true OLD_CI=false RUN_TEST_VALGRIND="$WITH_VALGRIND" \
        DAOS_BASE="$DAOS_BASE" utils/run_test.sh
fi
=======
sudo mount -t tmpfs -o size=16G tmpfs /mnt/daos
IS_CI=true OLD_CI=false RUN_TEST_VALGRIND="$WITH_VALGRIND" utils/run_test.sh
>>>>>>> 1167ee04
<|MERGE_RESOLUTION|>--- conflicted
+++ resolved
@@ -43,17 +43,6 @@
 fi
 
 cd "$DAOS_BASE"
-<<<<<<< HEAD
-if ${NLT:-false}; then
-    mkdir -p vm_test
-    # NLT will mount /mnt/daos itself.
-    ./utils/node_local_test.py --output-file=vm_test/nlt-errors.json all
-else
-    sudo mount -t tmpfs -o size=16G tmpfs /mnt/daos
-    IS_CI=true OLD_CI=false RUN_TEST_VALGRIND="$WITH_VALGRIND" \
-        DAOS_BASE="$DAOS_BASE" utils/run_test.sh
-fi
-=======
 sudo mount -t tmpfs -o size=16G tmpfs /mnt/daos
-IS_CI=true OLD_CI=false RUN_TEST_VALGRIND="$WITH_VALGRIND" utils/run_test.sh
->>>>>>> 1167ee04
+IS_CI=true OLD_CI=false RUN_TEST_VALGRIND="$WITH_VALGRIND" \
+    DAOS_BASE="$DAOS_BASE" utils/run_test.sh