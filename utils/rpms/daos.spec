--- conflicted
+++ resolved
@@ -429,12 +429,9 @@
 %attr(4750,root,daos_server) %{_bindir}/daos_firmware
 
 %changelog
-<<<<<<< HEAD
 * Tue Apr 14 2021 Steven Bollinger <stevenx.bollinger@intel.com> 1.3.0-9
 - Add cart_utils library to release
 
-* Tue Apr 02 2021 Jeff Olivier <jeffrey.v.olivier@intel.com> 1.3.0-8
-=======
 * Mon Apr 12 2021 Dalton A. Bohning <daltonx.bohning@intel.com> - 1.3.0-10
 - Add attr to the test dependencies
 
@@ -442,7 +439,6 @@
 - Add package for daos_firmware helper binary
 
 * Fri Apr 02 2021 Jeff Olivier <jeffrey.v.olivier@intel.com> 1.3.0-8
->>>>>>> 7f25d84f
 - Remove unused readline-devel
 
 * Thu Apr 01 2021 Brian J. Murrell <brian.murrell@intel.com> 1.3.0-7
