--- conflicted
+++ resolved
@@ -539,10 +539,8 @@
 # No files in a shim package
 
 %changelog
-<<<<<<< HEAD
-* Sat Jul 24 2021 Michael MacDonald <mjmac.macdonald@intel.com> 1.3.103-6
+* Tue Jan 4 2021 Michael MacDonald <mjmac.macdonald@intel.com> 2.1.100-18
 - Move libdaos_common.so from daos-client to daos package
-=======
 * Thu Dec 23 2021 Alexander Oganezov <alexander.a.oganezov@intel.com> 2.1.100-17
 - Update to v2.1.0-rc4-3 to pick fix for DAOS-9325 high cpu usage
 - Change mercury pinning to be >= instead of strict =
@@ -636,7 +634,6 @@
 
 * Mon Aug 02 2021 Jeff Olivier <jeffrey.v.olivier@intel.com> 1.3.104-1
 - Version bump to 1.3.104 for 2.0 test build 4
->>>>>>> ac3c72f7
 
 * Mon Jul 19 2021 Danielle M. Sikich <danielle.sikich@intel.com> 1.3.103-5
 - Add DAOS serialization library that requires hdf5
