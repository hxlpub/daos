--- conflicted
+++ resolved
@@ -1013,12 +1013,8 @@
     cmd = ['container', 'destroy', '--pool', pool, '--cont', container]
     rc = run_daos_cmd(conf, cmd)
     print('rc is {}'.format(rc))
-<<<<<<< HEAD
-    assert rc.returncode == 0 # nosec
-=======
     assert rc.returncode == 0
     return rc.stdout.decode('utf-8').strip()
->>>>>>> 9d9f3c46
 
 def make_pool(daos):
     """Create a DAOS pool"""
