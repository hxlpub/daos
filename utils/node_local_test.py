--- conflicted
+++ resolved
@@ -721,11 +721,6 @@
             self.conf.wf.issues.append(entry)
 
         rc = self.run_dmg(['system', 'stop'])
-<<<<<<< HEAD
-        print(rc)
-        if not self.valgrind:
-            assert rc.returncode == 0
-=======
         if rc.returncode != 0:
             print(rc)
             entry = {}
@@ -736,8 +731,8 @@
             msg = 'dmg system stop failed with {}'.format(rc.returncode)
             entry['message'] = msg
             self.conf.wf.issues.append(entry)
-        assert rc.returncode == 0
->>>>>>> b5df9078
+        if not self.valgrind:
+            assert rc.returncode == 0
 
         start = time.time()
         while True:
