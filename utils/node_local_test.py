#!/usr/bin/python3
"""
Node local test (NLT).

Test script for running DAOS on a single node over tmpfs and running initial
smoke/unit tests.

Includes support for DFuse with a number of unit tests, as well as stressing
the client with fault injection of D_ALLOC() usage.
"""

# pylint: disable=too-many-lines
# pylint: disable=too-few-public-methods
# pylint: disable=protected-access

import os
import bz2
import sys
import time
import uuid
import json
import signal
import stat
import errno
import argparse
import tabulate
import functools
import subprocess
import tempfile
import pickle
import xattr

from collections import OrderedDict
import yaml

class NLTestFail(Exception):
    """Used to indicate test failure"""
    pass

class NLTestNoFi(NLTestFail):
    """Used to indicate Fault injection didn't work"""
    pass

class NLTestNoFunction(NLTestFail):
    """Used to indicate a function did not log anything"""

    def __init__(self, function):
        super().__init__(self)
        self.function = function

class NLTestTimeout(NLTestFail):
    """Used to indicate that an operation timed out"""
    pass

instance_num = 0

def get_inc_id():
    """Return a unique character"""
    global instance_num
    instance_num += 1
    return '{:04d}'.format(instance_num)

def umount(path):
    """Umount dfuse from a given path"""
    cmd = ['fusermount3', '-u', path]
    ret = subprocess.run(cmd)
    print('rc from umount {}'.format(ret.returncode))
    return ret.returncode

class NLTConf():
    """Helper class for configuration"""
    def __init__(self, bc):
        self.bc = bc
        self.agent_dir = None
        self.wf = None
        self.args = None

    def set_wf(self, wf):
        """Set the WarningsFactory object"""
        self.wf = wf

    def set_args(self, args):
        """Set command line args"""
        self.args = args

    def __getitem__(self, key):
        return self.bc[key]

class BoolRatchet():
    """Used for saving test results"""

    # Any call to fail() of add_result with a True value will result
    # in errors being True.

    def __init__(self):
        self.errors = False

    def fail(self):
        """Mark as failure"""
        self.errors = True

    def add_result(self, result):
        """Save result, keep record of failure"""
        if result:
            self.fail()

class WarningsFactory():
    """Class to parse warnings, and save to JSON output file

    Take a list of failures, and output the data in a way that is best
    displayed according to
    https://github.com/jenkinsci/warnings-ng-plugin/blob/master/doc/Documentation.md
    """

    # Error levels supported by the reporting are LOW, NORMAL, HIGH, ERROR.

    def __init__(self, filename):
        self._fd = open(filename, 'w')
        self.issues = []
        self.pending = []
        self._running = True
        # Save the filename of the object, as __file__ does not
        # work in __del__
        self._file = __file__.lstrip('./')
        self._flush()

    def __del__(self):
        """Ensure the file is flushed on exit, but if it hasn't already
        been closed then mark an error"""
        if not self._fd:
            return

        entry = {}
        entry['fileName'] = os.path.basename(self._file)
        entry['directory'] = os.path.dirname(self._file)
        # pylint: disable=protected-access
        entry['lineStart'] = sys._getframe().f_lineno
        entry['message'] = 'Tests exited without shutting down properly'
        entry['severity'] = 'ERROR'
        self.issues.append(entry)
        self.close()

    def explain(self, line, log_file, esignal):
        """Log an error, along with the other errors it caused

        Log the line as an error, and reference everything in the pending
        array.
        """
        count = len(self.pending)
        symptoms = set()
        locs = set()
        mtype = 'Fault injection'

        sev = 'LOW'
        if esignal:
            symptoms.add('Process died with signal {}'.format(esignal))
            sev = 'ERROR'
            mtype = 'Fault injection caused crash'
            count += 1

        if count == 0:
            print('Nothing to explain')
            return

        for (sline, smessage) in self.pending:
            locs.add('{}:{}'.format(sline.filename, sline.lineno))
            symptoms.add(smessage)

        preamble = 'Fault injected here caused {} errors,' \
                   ' logfile {}:'.format(count, log_file)

        message = '{} {} {}'.format(preamble,
                                    ' '.join(sorted(symptoms)),
                                    ' '.join(sorted(locs)))
        self.add(line,
                 sev,
                 message,
                 cat='Fault injection location',
                 mtype=mtype)
        self.pending = []

    def add(self, line, sev, message, cat=None, mtype=None):
        """Log an error

        Describe an error and add it to the issues array.
        Add it to the pending array, for later clarification
        """
        entry = {}
        entry['directory'] = os.path.dirname(line.filename)
        entry['fileName'] = os.path.basename(line.filename)
        if mtype:
            entry['type'] = mtype
        else:
            entry['type'] = message
        if cat:
            entry['category'] = cat
        entry['lineStart'] = line.lineno
        entry['description'] = message
        entry['message'] = line.get_anon_msg()
        entry['severity'] = sev
        self.issues.append(entry)
        if self.pending and self.pending[0][0].pid != line.pid:
            self.reset_pending()
        self.pending.append((line, message))
        self._flush()

    def reset_pending(self):
        """Reset the pending list

        Should be called before iterating on each new file, so errors
        from previous files aren't attribured to new files.
        """
        self.pending = []

    def _flush(self):
        """Write the current list to the json file

        This is done just in case of crash.  This function might get called
        from the __del__ method of DaosServer, so do not use __file__ here
        either.
        """
        self._fd.seek(0)
        self._fd.truncate(0)
        data = {}
        data['issues'] = list(self.issues)
        if self._running:
            # When the test is running insert an error in case of abnormal
            # exit, so that crashes in this code can be identified.
            entry = {}
            entry['fileName'] = os.path.basename(self._file)
            entry['directory'] = os.path.dirname(self._file)
            # pylint: disable=protected-access
            entry['lineStart'] = sys._getframe().f_lineno
            entry['severity'] = 'ERROR'
            entry['message'] = 'Tests are still running'
            data['issues'].append(entry)
        json.dump(data, self._fd, indent=2)
        self._fd.flush()

    def close(self):
        """Save, and close the log file"""
        self._running = False
        self._flush()
        self._fd.close()
        self._fd = None
        print('Closed JSON file with {} errors'.format(len(self.issues)))

def load_conf():
    """Load the build config file"""
    file_self = os.path.dirname(os.path.abspath(__file__))
    json_file = None
    while True:
        new_file = os.path.join(file_self, '.build_vars.json')
        if os.path.exists(new_file):
            json_file = new_file
            break
        file_self = os.path.dirname(file_self)
        if file_self == '/':
            raise Exception('build file not found')
    ofh = open(json_file, 'r')
    conf = json.load(ofh)
    ofh.close()
    return NLTConf(conf)

def get_base_env():
    """Return the base set of env vars needed for DAOS"""

    env = os.environ.copy()
    env['DD_MASK'] = 'all'
    env['DD_SUBSYS'] = 'all'
    env['D_LOG_MASK'] = 'DEBUG'
    env['D_LOG_SIZE'] = '5g'
    env['FI_UNIVERSE_SIZE'] = '128'
    return env

class DaosServer():
    """Manage a DAOS server instance"""

    def __init__(self, conf, valgrind=False):
        self.running = False

        self._sp = None
        self.conf = conf
        self.valgrind = valgrind
        self._agent = None
        self.control_log = tempfile.NamedTemporaryFile(prefix='dnt_control_',
                                                       suffix='.log',
                                                       delete=False)
        self.agent_log = tempfile.NamedTemporaryFile(prefix='dnt_agent_',
                                                     suffix='.log',
                                                     delete=False)
        self.server_log = tempfile.NamedTemporaryFile(prefix='dnt_server_',
                                                      suffix='.log',
                                                      delete=False)
        self.__process_name = 'daos_io_server'
        if self.valgrind:
            self.__process_name = 'valgrind'

        socket_dir = '/tmp/dnt_sockets'
        if not os.path.exists(socket_dir):
            os.mkdir(socket_dir)

        self._agent_dir = tempfile.TemporaryDirectory(prefix='dnt_agent_')
        self.agent_dir = self._agent_dir.name

        self._yaml_file = None
        self._io_server_dir = None
        self._size = os.statvfs('/mnt/daos')
        capacity = self._size.f_blocks * self._size.f_bsize
        mb = int(capacity / (1024*1024))
        self.mb = mb

    def __del__(self):
        if self.running:
            self.stop()

    # pylint: disable=no-self-use
    def _check_timing(self, op, start, max_time):
        elapsed = time.time() - start
        if elapsed > max_time:
            raise NLTestTimeout("{} failed after {:.2f}s (max {:.2f}s)".format(
                op, elapsed, max_time))

    def _check_system_state(self, desired):
        # The json returned from the control plane should have
        # string-based states.
        states = {
            "ready": [8],
            "stopped": [16, 32],
        }

        rc = self.run_dmg(['system', 'query', '--json'])
        if rc.returncode == 0:
            data = json.loads(rc.stdout.decode('utf-8'))
            members = data['response']['Members']
            if members is not None:
                for desired_state in states[desired]:
                    if members[0]['State'] == desired_state:
                        return True
        return False

    def start(self):
        """Start a DAOS server"""

        daos_server = os.path.join(self.conf['PREFIX'], 'bin', 'daos_server')

        self_dir = os.path.dirname(os.path.abspath(__file__))

        # Create a server yaml file.  To do this open and copy the
        # nlt_server.yaml file in the current directory, but overwrite
        # the server log file with a temporary file so that multiple
        # server runs do not overwrite each other.
        scfd = open(os.path.join(self_dir, 'nlt_server.yaml'), 'r')

        scyaml = yaml.safe_load(scfd)
        scyaml['servers'][0]['log_file'] = self.server_log.name
        if self.conf.args.server_debug:
            scyaml['control_log_mask'] = 'ERROR'
            scyaml['servers'][0]['log_mask'] = self.conf.args.server_debug
        scyaml['control_log_file'] = self.control_log.name

        self._yaml_file = tempfile.NamedTemporaryFile(
            prefix='nlt-server-config-',
            suffix='.yaml')

        self._yaml_file.write(yaml.dump(scyaml, encoding='utf-8'))
        self._yaml_file.flush()

        server_env = get_base_env()

        if self.valgrind:
            valgrind_args = ['--fair-sched=yes',
                             '--xml=yes',
                             '--xml-file=dnt_server.%p.memcheck.xml',
                             '--num-callers=2',
                             '--leak-check=no',
                             '--keep-stacktraces=none',
                             '--undef-value-errors=no']
            self._io_server_dir = tempfile.TemporaryDirectory(prefix='dnt_io_')

            fd = open(os.path.join(self._io_server_dir.name,
                                   'daos_io_server'), 'w')
            fd.write('#!/bin/sh\n')
            fd.write('export PATH=$REAL_PATH\n')
            fd.write('exec valgrind {} daos_io_server "$@"\n'.format(
                ' '.join(valgrind_args)))
            fd.close()

            os.chmod(os.path.join(self._io_server_dir.name, 'daos_io_server'),
                     stat.S_IXUSR | stat.S_IRUSR)

            server_env['REAL_PATH'] = '{}:{}'.format(
                os.path.join(self.conf['PREFIX'], 'bin'), server_env['PATH'])
            server_env['PATH'] = '{}:{}'.format(self._io_server_dir.name,
                                                server_env['PATH'])

        cmd = [daos_server, '--config={}'.format(self._yaml_file.name),
               'start', '-t' '4', '--insecure', '-d', self.agent_dir]

        server_env['DAOS_DISABLE_REQ_FWD'] = '1'
        self._sp = subprocess.Popen(cmd, env=server_env)

        agent_config = os.path.join(self_dir, 'nlt_agent.yaml')

        agent_bin = os.path.join(self.conf['PREFIX'], 'bin', 'daos_agent')

        agent_cmd = [agent_bin,
                     '--config-path', agent_config,
                     '--insecure',
                     '--runtime_dir', self.agent_dir,
                     '--logfile', self.agent_log.name]

        if not self.conf.args.server_debug:
            agent_cmd.append('--debug')

        self._agent = subprocess.Popen(agent_cmd,
                                       env=os.environ.copy())
        self.conf.agent_dir = self.agent_dir
        self.running = True

        # Configure the storage.  DAOS wants to mount /mnt/daos itself if not
        # already mounted, so let it do that.
        # This code supports three modes of operation:
        # /mnt/daos is not mounted.  It will be mounted and formatted.
        # /mnt/daos is mounted but empty.  It will be remounted and formatted
        # /mnt/daos exists and has data in.  It will be used as is.
        start = time.time()
        max_start_time = 30

        cmd = ['storage', 'format']
        while True:
            time.sleep(0.5)
            rc = self.run_dmg(cmd)
            ready = False
            if rc.returncode == 1:
                for line in rc.stdout.decode('utf-8').splitlines():
                    if 'format storage of running instance' in line:
                        ready = True
                    format_message = ('format request for already-formatted'
                                      ' storage and reformat not specified')
                    if format_message in line:
                        cmd = ['storage', 'format', '--reformat']
                for line in rc.stderr.decode('utf-8').splitlines():
                    if 'system reformat requires the following' in line:
                        ready = True
            if ready:
                break
            self._check_timing("format", start, max_start_time)
        print('Format completion in {:.2f} seconds'.format(time.time() - start))

        # How wait until the system is up, basically the format to happen.
        while True:
            time.sleep(0.5)
            if self._check_system_state('ready'):
                break
            self._check_timing("start", start, max_start_time)
        print('Server started in {:.2f} seconds'.format(time.time() - start))

    def stop(self):
        """Stop a previously started DAOS server"""
        if self._agent:
            self._agent.send_signal(signal.SIGINT)
            ret = self._agent.wait(timeout=5)
            print('rc from agent is {}'.format(ret))

        if not self._sp:
            return

        # Check the correct number of processes are still running at this
        # point, in case anything has crashed.  daos_server does not
        # propagate errors, so check this here.
        parent_pid = self._sp.pid
        procs = []
        for proc_id in os.listdir('/proc/'):
            if proc_id == 'self':
                continue
            status_file = '/proc/{}/status'.format(proc_id)
            if not os.path.exists(status_file):
                continue
            fd = open(status_file, 'r')
            for line in fd.readlines():
                try:
                    key, v = line.split(':', maxsplit=2)
                except ValueError:
                    continue
                value = v.strip()
                if key == 'Name' and value != self.__process_name:
                    break
                if key != 'PPid':
                    continue
                if int(value) == parent_pid:
                    procs.append(proc_id)
                    break

        if len(procs) != 1:
            entry = {}
            fname = __file__.lstrip('./')
            entry['fileName'] = os.path.basename(fname)
            entry['directory'] = os.path.dirname(fname)
            # pylint: disable=protected-access
            entry['lineStart'] = sys._getframe().f_lineno
            entry['severity'] = 'ERROR'
            entry['message'] = 'daos_io_server died during testing'
            self.conf.wf.issues.append(entry)

        rc = self.run_dmg(['system', 'stop'])
        assert rc.returncode == 0 # nosec

        start = time.time()
        max_stop_time = 5
        while True:
            time.sleep(0.5)
            if self._check_system_state('stopped'):
                break
            try:
                self._check_timing("stop", start, max_stop_time)
            except NLTestTimeout as e:
                print('Failed to stop: {}'.format(e))
                if time.time() - start > 30:
                    raise
        print('Server stopped in {:.2f} seconds'.format(time.time() - start))

        self._sp.send_signal(signal.SIGTERM)
        ret = self._sp.wait(timeout=5)
        print('rc from server is {}'.format(ret))

        compress_file(self.agent_log.name)
        compress_file(self.control_log.name)

        # TODO:                              # pylint: disable=W0511
        # Enable memleak checking of server.  This could work, but we
        # need to resolve a number of the issues first.
        log_test(self.conf, self.server_log.name, show_memleaks=False)
        self.running = False
        return ret

    def run_dmg(self, cmd):
        """Run the specified dmg command"""

        exe_cmd = [os.path.join(self.conf['PREFIX'], 'bin', 'dmg')]
        exe_cmd.append('--insecure')
        exe_cmd.extend(cmd)

        print('running {}'.format(exe_cmd))
        return subprocess.run(exe_cmd,
                              stdout=subprocess.PIPE,
                              stderr=subprocess.PIPE)

def il_cmd(dfuse, cmd, check_read=True, check_write=True):
    """Run a command under the interception library

    Do not run valgrind here, not because it's not useful
    but the options needed are different.  Valgrind handles
    linking differently so some memory is wrongly lost that
    would be freed in the _fini() function, and a lot of
    commands do not free all memory anyway.
    """
    my_env = get_base_env()
    prefix = 'dnt_dfuse_il_{}_'.format(get_inc_id())
    log_file = tempfile.NamedTemporaryFile(prefix=prefix,
                                           suffix='.log',
                                           delete=False)
    my_env['D_LOG_FILE'] = log_file.name
    my_env['LD_PRELOAD'] = os.path.join(dfuse.conf['PREFIX'],
                                        'lib64', 'libioil.so')
    my_env['DAOS_AGENT_DRPC_DIR'] = dfuse._daos.agent_dir
    ret = subprocess.run(cmd, env=my_env)
    print('Logged il to {}'.format(log_file.name))
    print(ret)

    try:
        log_test(dfuse.conf,
                 log_file.name,
                 check_read=check_read,
                 check_write=check_write)
        assert ret.returncode == 0 # nosec
    except NLTestNoFunction as error:
        print("ERROR: command '{}' did not log via {}".format(' '.join(cmd),
                                                              error.function))
        ret.returncode = 1

    return ret

class ValgrindHelper():

    """Class for running valgrind commands

    This helps setup the command line required, and
    performs log modification after the fact to assist
    Jenkins in locating the source code.
    """

    def __init__(self, conf, logid=None):

        # Set this to False to disable valgrind, which will run faster.
        self.conf = conf
        self.use_valgrind = True
        self.full_check = True
        self._xml_file = None
        self._logid = logid

        self.src_dir = '{}/'.format(os.path.realpath(
            os.path.dirname(os.path.dirname(os.path.abspath(__file__)))))

    def get_cmd_prefix(self):
        """Return the command line prefix"""

        if not self.use_valgrind:
            return []

        if not self._logid:
            self._logid = get_inc_id()

        self._xml_file = 'dnt.{}.memcheck'.format(self._logid)

        cmd = ['valgrind', '--fair-sched=yes']

        if self.full_check:
            cmd.extend(['--leak-check=full', '--show-leak-kinds=all'])
        else:
            cmd.append('--leak-check=no')

        src_suppression_file = os.path.join('src',
                                            'cart',
                                            'utils',
                                            'memcheck-cart.supp')
        if os.path.exists(src_suppression_file):
            cmd.append('--suppressions={}'.format(src_suppression_file))
        else:
            cmd.append('--suppressions={}'.format(
                os.path.join(self.conf['PREFIX'],
                             'etc',
                             'memcheck-cart.supp')))

        cmd.append('--error-exitcode=42')

        cmd.extend(['--xml=yes',
                    '--xml-file={}'.format(self._xml_file)])
        return cmd

    def convert_xml(self):
        """Modify the xml file"""

        if not self.use_valgrind:
            return
        fd = open(self._xml_file, 'r')
        ofd = open('{}.xml'.format(self._xml_file), 'w')
        for line in fd:
            if self.src_dir in line:
                ofd.write(line.replace(self.src_dir, ''))
            else:
                ofd.write(line)
        os.unlink(self._xml_file)

class DFuse():
    """Manage a dfuse instance"""

    instance_num = 0

    def __init__(self,
                 daos,
                 conf,
                 pool=None,
                 container=None,
                 path=None,
<<<<<<< HEAD
                 multi_user=False):
=======
                 caching=False):
>>>>>>> fbf57468
        if path:
            self.dir = path
        else:
            self.dir = '/tmp/dfs_test'
        self.pool = pool
        self.valgrind_file = None
        self.container = container
        self.conf = conf
<<<<<<< HEAD
        self.multi_user = multi_user
        self.cores = None
=======
        # Detect the number of cores and do something sensible, if there are
        # more than 32 on the node then use 12, otherwise use the whole node.
        num_cores = len(os.sched_getaffinity(0))
        if num_cores > 32:
            self.cores = 12
        else:
            self.cores = None
>>>>>>> fbf57468
        self._daos = daos
        self.caching = caching
        self.use_valgrind = True
        self._sp = None

        self.log_file = None

        self.valgrind = None
        if not os.path.exists(self.dir):
            os.mkdir(self.dir)

    def start(self, v_hint=None):
        """Start a dfuse instance"""
        dfuse_bin = os.path.join(self.conf['PREFIX'], 'bin', 'dfuse')

        single_threaded = False

        pre_inode = os.stat(self.dir).st_ino

        my_env = get_base_env()

        if self.conf.args.dfuse_debug:
            my_env['D_LOG_MASK'] = self.conf.args.dfuse_debug

        if v_hint is None:
            v_hint = get_inc_id()

        prefix = 'dnt_dfuse_{}_'.format(v_hint)
        log_file = tempfile.NamedTemporaryFile(prefix=prefix,
                                               suffix='.log',
                                               delete=False)
        self.log_file = log_file.name

        my_env['D_LOG_FILE'] = self.log_file
        my_env['DAOS_AGENT_DRPC_DIR'] = self._daos.agent_dir
        if self.conf.args.dtx == 'yes':
            my_env['DFS_USE_DTX'] = '1'

        self.valgrind = ValgrindHelper(self.conf, v_hint)
        if self.conf.args.memcheck == 'no':
            self.valgrind.use_valgrind = False

        if not self.use_valgrind:
            self.valgrind.use_valgrind = False

        if self.cores:
            cmd = ['numactl', '--physcpubind', '0-{}'.format(self.cores - 1)]
        else:
            cmd = []

        cmd.extend(self.valgrind.get_cmd_prefix())

        cmd.extend([dfuse_bin, '-m', self.dir, '-f'])

        if self.multi_user:
            cmd.append('--multi-user')

        if single_threaded:
            cmd.append('-S')

        if self.caching:
            cmd.append('--enable-caching')

        if self.pool:
            cmd.extend(['--pool', self.pool])
        if self.container:
            cmd.extend(['--container', self.container])
        self._sp = subprocess.Popen(cmd, env=my_env)
        print('Started dfuse at {}'.format(self.dir))
        print('Log file is {}'.format(self.log_file))

        total_time = 0
        while os.stat(self.dir).st_ino == pre_inode:
            print('Dfuse not started, waiting...')
            try:
                ret = self._sp.wait(timeout=1)
                print('dfuse command exited with {}'.format(ret))
                self._sp = None
                if os.path.exists(self.log_file):
                    log_test(self.conf, self.log_file)
                raise Exception('dfuse died waiting for start')
            except subprocess.TimeoutExpired:
                pass
            total_time += 1
            if total_time > 60:
                raise Exception('Timeout starting dfuse')

    def _close_files(self):
        work_done = False
        for fname in os.listdir('/proc/self/fd'):
            try:
                tfile = os.readlink(os.path.join('/proc/self/fd', fname))
            except FileNotFoundError:
                continue
            if tfile.startswith(self.dir):
                print('closing file {}'.format(tfile))
                os.close(int(fname))
                work_done = True
        return work_done

    def __del__(self):
        if self._sp:
            self.stop()

    def stop(self):
        """Stop a previously started dfuse instance"""

        fatal_errors = False
        if not self._sp:
            return fatal_errors

        print('Stopping fuse')
        ret = umount(self.dir)
        if ret:
            self._close_files()
            umount(self.dir)

        run_log_test = True
        try:
            ret = self._sp.wait(timeout=20)
            print('rc from dfuse {}'.format(ret))
            if ret != 0:
                fatal_errors = True
        except subprocess.TimeoutExpired:
            print('Timeout stopping dfuse')
            self._sp.send_signal(signal.SIGTERM)
            fatal_errors = True
            run_log_test = False
        self._sp = None
        if run_log_test:
            log_test(self.conf, self.log_file)

        # Finally, modify the valgrind xml file to remove the
        # prefix to the src dir.
        self.valgrind.convert_xml()
        return fatal_errors

    def wait_for_exit(self):
        """Wait for dfuse to exit"""
        ret = self._sp.wait()
        print('rc from dfuse {}'.format(ret))
        self._sp = None
        log_test(self.conf, self.log_file)

        # Finally, modify the valgrind xml file to remove the
        # prefix to the src dir.
        self.valgrind.convert_xml()

def get_pool_list():
    """Return a list of valid pool names"""
    pools = []

    for fname in os.listdir('/mnt/daos'):
        if len(fname) != 36:
            continue
        try:
            uuid.UUID(fname)
        except ValueError:
            continue
        pools.append(fname)
    return pools

def assert_file_size_fd(fd, size):
    """Verify the file size is as expected"""
    my_stat = os.fstat(fd)
    print('Checking file size is {} {}'.format(size, my_stat.st_size))
    assert my_stat.st_size == size # nosec

def assert_file_size(ofd, size):
    """Verify the file size is as expected"""
    assert_file_size_fd(ofd.fileno(), size)

def import_daos(server, conf):
    """Return a handle to the pydaos module"""

    if sys.version_info.major < 3:
        pydir = 'python{}.{}'.format(sys.version_info.major,
                                     sys.version_info.minor)
    else:
        pydir = 'python{}'.format(sys.version_info.major)

    sys.path.append(os.path.join(conf['PREFIX'],
                                 'lib64',
                                 pydir,
                                 'site-packages'))

    os.environ['DD_MASK'] = 'all'
    os.environ['DD_SUBSYS'] = 'all'
    os.environ['D_LOG_MASK'] = 'DEBUG'
    os.environ['FI_UNIVERSE_SIZE'] = '128'
    os.environ['DAOS_AGENT_DRPC_DIR'] = server.agent_dir

    daos = __import__('pydaos')
    return daos

def run_daos_cmd(conf,
                 cmd,
                 valgrind=True):
    """Run a DAOS command

    Run a command, returning what subprocess.run() would.

    Enable logging, and valgrind for the command.

    if prefix is set to False do not run a DAOS command, but instead run what's
    provided, however run it under the IL.
    """
    vh = ValgrindHelper(conf)

    if conf.args.memcheck == 'no':
        valgrind = False

    if not valgrind:
        vh.use_valgrind = False

    exec_cmd = vh.get_cmd_prefix()
    exec_cmd.append(os.path.join(conf['PREFIX'], 'bin', 'daos'))
    exec_cmd.extend(cmd)

    cmd_env = get_base_env()

    prefix = 'dnt_cmd_{}_'.format(get_inc_id())
    log_file = tempfile.NamedTemporaryFile(prefix=prefix,
                                           suffix='.log',
                                           delete=False)

    cmd_env['D_LOG_FILE'] = log_file.name
    cmd_env['DAOS_AGENT_DRPC_DIR'] = conf.agent_dir

    rc = subprocess.run(exec_cmd,
                        stdout=subprocess.PIPE,
                        stderr=subprocess.PIPE,
                        env=cmd_env)

    if rc.stderr != b'':
        print('Stderr from command')
        print(rc.stderr.decode('utf-8').strip())

    show_memleaks = True

    # A negative return code means the process exited with a signal so do not
    # check for memory leaks in this case as it adds noise, right when it's
    # least wanted.
    if rc.returncode < 0:
        show_memleaks = False

    rc.fi_loc = log_test(conf,
                         log_file.name,
                         show_memleaks=show_memleaks)
    vh.convert_xml()
    return rc

def create_cont(conf, pool, posix=False):
    """Create a container and return the uuid"""
    if posix:
        cmd = ['container', 'create', '--pool', pool, '--type', 'POSIX']
    else:
        cmd = ['container', 'create', '--pool', pool]
    rc = run_daos_cmd(conf, cmd)
    print('rc is {}'.format(rc))
    assert rc.returncode == 0 # nosec
    return rc.stdout.decode().split(' ')[-1].rstrip()

def destroy_container(conf, pool, container):
    """Destroy a container"""
    cmd = ['container', 'destroy', '--pool', pool, '--cont', container]
    rc = run_daos_cmd(conf, cmd)
    print('rc is {}'.format(rc))
    assert rc.returncode == 0 # nosec
    return rc.stdout.decode('utf-8').strip()

def make_pool(daos):
    """Create a DAOS pool"""

    size = int(daos.mb / 4)

    attempt = 0
    max_tries = 5
    while attempt < max_tries:
        rc = daos.run_dmg(['pool',
                           'create',
                           '--scm-size',
                           '{}M'.format(size)])
        if rc.returncode == 0:
            break
        attempt += 1
        time.sleep(0.5)

    print(rc)
    assert rc.returncode == 0 # nosec

    return get_pool_list()

def needs_dfuse(method):
    """Decorator function for starting dfuse under posix_tests class"""
    @functools.wraps(method)
    def _helper(self):
        self.dfuse = DFuse(self.server,
                           self.conf,
                           pool=self.pool,
                           container=self.container)
        self.dfuse.start(v_hint=method.__name__)
        rc = method(self)
        if self.dfuse.stop():
            self.fatal_errors = True
        return rc
    return _helper

class posix_tests():
    """Class for adding standalone unit tests"""

    def __init__(self, server, conf, pool=None, container=None):
        self.server = server
        self.conf = conf
        self.pool = pool
        self.container = container
        self.dfuse = None
        self.fatal_errors = False

    # pylint: disable=no-self-use
    def fail(self):
        """Mark a test method as failed"""
        raise NLTestFail

    @needs_dfuse
    def test_open_replaced(self):
        """Test that fstat works on file clobbered by rename"""
        fname = os.path.join(self.dfuse.dir, 'unlinked')
        newfile = os.path.join(self.dfuse.dir, 'unlinked2')
        ofd = open(fname, 'w')
        nfd = open(newfile, 'w')
        nfd.write('hello')
        nfd.close()
        print(os.fstat(ofd.fileno()))
        os.rename(newfile, fname)
        # This should fail, because the file has been deleted.
        try:
            print(os.fstat(ofd.fileno()))
            self.fail()
        except FileNotFoundError:
            print('Failed to fstat() replaced file')
        ofd.close()

    @needs_dfuse
    def test_open_rename(self):
        """Check that fstat() on renamed files works as expected"""
        fname = os.path.join(self.dfuse.dir, 'unlinked')
        newfile = os.path.join(self.dfuse.dir, 'unlinked2')
        ofd = open(fname, 'w')
        pre = os.fstat(ofd.fileno())
        print(pre)
        os.rename(fname, newfile)
        try:
            post = os.fstat(ofd.fileno())
            print(post)
            self.fail()
        except FileNotFoundError:
            print('Failed to fstat() renamed file')
        os.stat(newfile)
        post = os.fstat(ofd.fileno())
        print(post)
        assert pre.st_ino == post.st_ino
        ofd.close()

    @needs_dfuse
    def test_open_unlinked(self):
        """Test that fstat works on unlinked file"""
        fname = os.path.join(self.dfuse.dir, 'unlinked')
        ofd = open(fname, 'w')
        print(os.fstat(ofd.fileno()))
        os.unlink(fname)
        try:
            print(os.fstat(ofd.fileno()))
            self.fail()
        except FileNotFoundError:
            print('Failed to fstat() unlinked file')
        ofd.close()

    @needs_dfuse
    def test_chmod(self):
        """Test that chmod works on file"""
        fname = os.path.join(self.dfuse.dir, 'testfile')
        ofd = open(fname, 'w')
        ofd.close()

        modes = [stat.S_IRUSR | stat.S_IWUSR | stat.S_IXUSR,
                 stat.S_IRUSR]

        for mode in modes:
            os.chmod(fname, mode)
            attr = os.stat(fname)
            assert stat.S_IMODE(attr.st_mode) == mode

    @needs_dfuse
    def test_fchmod_replaced(self):
        """Test that fchmod works on file clobbered by rename"""
        fname = os.path.join(self.dfuse.dir, 'unlinked')
        newfile = os.path.join(self.dfuse.dir, 'unlinked2')
        e_mode = stat.S_IRUSR | stat.S_IWUSR | stat.S_IXUSR
        ofd = open(fname, 'w')
        nfd = open(newfile, 'w')
        nfd.write('hello')
        nfd.close()
        print(os.stat(fname))
        print(os.stat(newfile))
        os.chmod(fname, stat.S_IRUSR | stat.S_IWUSR)
        os.chmod(newfile, e_mode)
        print(os.stat(fname))
        print(os.stat(newfile))
        os.rename(newfile, fname)
        # This should fail, because the file has been deleted.
        try:
            os.fchmod(ofd.fileno(), stat.S_IRUSR)
            print(os.fstat(ofd.fileno()))
            self.fail()
        except FileNotFoundError:
            print('Failed to fchmod() replaced file')
        ofd.close()
        nf = os.stat(fname)
        assert stat.S_IMODE(nf.st_mode) == e_mode

    @needs_dfuse
    def test_xattr(self):
        """Perform basic tests with extended attributes"""

        new_file = os.path.join(self.dfuse.dir, 'attr_file')
        fd = open(new_file, 'w')

        xattr.set(fd, 'user.mine', 'init_value')
        # This should fail as a security test.
        try:
            xattr.set(fd, 'user.dfuse.ids', b'other_value')
            assert False # nosec
        except PermissionError:
            pass

        try:
            xattr.set(fd, 'user.dfuse', b'other_value')
            assert False # nosec
        except PermissionError:
            pass

        xattr.set(fd, 'user.Xfuse.ids', b'other_value')
        for (key, value) in xattr.get_all(fd):
            print('xattr is {}:{}'.format(key, value))
        fd.close()

def run_posix_tests(server, conf, test=None):
    """Run one or all posix tests"""

    pools = get_pool_list()
    while len(pools) < 1:
        pools = make_pool(server)
    pool = pools[0]
    container = create_cont(conf, pool, posix=True)

    pt = posix_tests(server, conf, pool=pool, container=container)
    if test:
        obj = getattr(pt, 'test_{}'.format(test))
        rc = obj()
        print('rc from {} is {}'.format(test, rc))
    else:

        for fn in sorted(dir(pt)):
            if not fn.startswith('test'):
                continue
            obj = getattr(pt, fn)
            if not callable(obj):
                continue

            print('Calling {}'.format(fn))
            rc = obj()
            print('rc from {} is {}'.format(fn, rc))

    destroy_container(conf, pool, container)
    return pt.fatal_errors

def run_tests(dfuse):
    """Run some tests"""
    path = dfuse.dir

    fname = os.path.join(path, 'test_file3')

    rc = subprocess.run(['dd', 'if=/dev/zero', 'bs=16k', 'count=64',
                         'of={}'.format(os.path.join(path, 'dd_file'))])
    print(rc)
    assert rc.returncode == 0 # nosec
    ofd = open(fname, 'w')
    ofd.write('hello')
    print(os.fstat(ofd.fileno()))
    ofd.flush()
    print(os.stat(fname))
    assert_file_size(ofd, 5)
    ofd.truncate(0)
    assert_file_size(ofd, 0)
    ofd.truncate(1024*1024)
    assert_file_size(ofd, 1024*1024)
    ofd.truncate(0)
    ofd.seek(0)
    ofd.write('simple file contents\n')
    ofd.flush()
    assert_file_size(ofd, 21)
    print(os.fstat(ofd.fileno()))
    ofd.close()
    ret = il_cmd(dfuse, ['cat', fname], check_write=False)
    assert ret.returncode == 0 # nosec
    ofd = os.open(fname, os.O_TRUNC)
    assert_file_size_fd(ofd, 0)
    os.close(ofd)
    symlink_name = os.path.join(path, 'symlink_src')
    symlink_dest = 'missing_dest'
    os.symlink(symlink_dest, symlink_name)
    assert symlink_dest == os.readlink(symlink_name) # nosec

    # Note that this doesn't test dfs because fuse will do a
    # lookup to check if the file exists rather than just trying
    # to create it.
    fname = os.path.join(path, 'test_file5')
    fd = os.open(fname, os.O_CREAT | os.O_EXCL)
    os.close(fd)
    try:
        fd = os.open(fname, os.O_CREAT | os.O_EXCL)
        os.close(fd)
        assert False
    except OSError as e:
        assert e.errno == errno.EEXIST
    os.unlink(fname)

    # DAOS-6238
    fname = os.path.join(path, 'test_file4')
    ofd = os.open(fname, os.O_CREAT | os.O_RDONLY | os.O_EXCL)
    assert_file_size_fd(ofd, 0)
    os.close(ofd)
    os.chmod(fname, stat.S_IRUSR)

def stat_and_check(dfuse, pre_stat):
    """Check that dfuse started"""
    post_stat = os.stat(dfuse.dir)
    if pre_stat.st_dev == post_stat.st_dev:
        raise NLTestFail('Device # unchanged')
    if post_stat.st_ino != 1:
        raise NLTestFail('Unexpected inode number')

def check_no_file(dfuse):
    """Check that a non-existent file doesn't exist"""
    try:
        os.stat(os.path.join(dfuse.dir, 'no-file'))
        raise NLTestFail('file exists')
    except FileNotFoundError:
        pass

lp = None
lt = None

def setup_log_test(conf):
    """Setup and import the log tracing code"""

    # Try and pick this up from the src tree if possible.
    file_self = os.path.dirname(os.path.abspath(__file__))
    logparse_dir = os.path.join(file_self,
                                '../src/tests/ftest/cart/util')
    crt_mod_dir = os.path.realpath(logparse_dir)
    if crt_mod_dir not in sys.path:
        sys.path.append(crt_mod_dir)

    # Or back off to the install dir if not.
    logparse_dir = os.path.join(conf['PREFIX'],
                                'lib/daos/TESTING/ftest/cart')
    crt_mod_dir = os.path.realpath(logparse_dir)
    if crt_mod_dir not in sys.path:
        sys.path.append(crt_mod_dir)

    global lp
    global lt

    lp = __import__('cart_logparse')
    lt = __import__('cart_logtest')

    lt.wf = conf.wf

def compress_file(filename):
    """Compress a file using bz2 for space reasons"""
    small = bz2.BZ2Compressor()

    fd = open(filename, 'rb')

    nfd = open('{}.bz2'.format(filename), 'wb')
    lines = fd.read(64*1024)
    while lines:
        new_data = bz2.compress(lines)
        if new_data:
            nfd.write(new_data)
        lines = fd.read(64*1024)
    new_data = small.flush()
    if new_data:
        nfd.write(new_data)

    os.unlink(filename)

def log_test(conf,
             filename,
             show_memleaks=True,
             quiet=False,
             skip_fi=False,
             fi_signal=None,
             check_read=False,
             check_write=False):
    """Run the log checker on filename, logging to stdout"""

    if not quiet:
        print('Running log_test on {}'.format(filename))

    log_iter = lp.LogIter(filename)

    lto = lt.LogTest(log_iter, quiet=quiet)

    lto.hide_fi_calls = skip_fi

    try:
        lto.check_log_file(abort_on_warning=True,
                           show_memleaks=show_memleaks)
    except lt.LogCheckError:
        if lto.fi_location:
            conf.wf.explain(lto.fi_location,
                            os.path.basename(filename),
                            fi_signal)

    if skip_fi:
        if not show_memleaks:
            conf.wf.explain(lto.fi_location,
                            os.path.basename(filename),
                            fi_signal)
        if not lto.fi_triggered:
            compress_file(filename)
            raise NLTestNoFi

    functions = set()

    if check_read or check_write:
        for line in log_iter.new_iter():
            functions.add(line.function)

    if check_read and 'dfuse_read' not in functions:
        raise NLTestNoFunction('dfuse_read')

    if check_write and 'dfuse_write' not in functions:
        raise NLTestNoFunction('dfuse_write')

    compress_file(filename)

    return lto.fi_location

def set_server_fi(server):
    """Run the client code to set server params"""

    cmd_env = get_base_env()

    cmd_env['OFI_INTERFACE'] = 'eth0'
    cmd_env['CRT_PHY_ADDR_STR'] = 'ofi+sockets'
    vh = ValgrindHelper(server.conf)

    system_name = 'daos_server'

    exec_cmd = vh.get_cmd_prefix()

    agent_bin = os.path.join(server.conf['PREFIX'], 'bin', 'daos_agent')

    addr_dir = tempfile.TemporaryDirectory(prefix='dnt_addr_',)
    addr_file = os.path.join(addr_dir.name,
                             '{}.attach_info_tmp'.format(system_name))

    agent_cmd = [agent_bin,
                 '-i',
                 '-s',
                 server.agent_dir,
                 'dump-attachinfo',
                 '-o',
                 addr_file]

    rc = subprocess.run(agent_cmd, env=cmd_env)
    print(rc)
    assert rc.returncode == 0

    cmd = ['set_fi_attr',
           '--cfg_path',
           addr_dir.name,
           '--group-name',
           'daos_server',
           '--rank',
           '0',
           '--attr',
           '0,0,0,0,0']

    exec_cmd.append(os.path.join(server.conf['PREFIX'], 'bin', 'cart_ctl'))
    exec_cmd.extend(cmd)

    prefix = 'dnt_crt_ctl_{}_'.format(get_inc_id())
    log_file = tempfile.NamedTemporaryFile(prefix=prefix,
                                           suffix='.log',
                                           delete=False)

    cmd_env['D_LOG_FILE'] = log_file.name
    cmd_env['DAOS_AGENT_DRPC_DIR'] = server.agent_dir

    rc = subprocess.run(exec_cmd,
                        env=cmd_env,
                        stdout=subprocess.PIPE,
                        stderr=subprocess.PIPE)
    print(rc)
    vh.convert_xml()
    log_test(server.conf, log_file.name)
    assert rc.returncode == 0
    return False # fatal_errors

def create_and_read_via_il(dfuse, path):
    """Create file in dir, write to and read
    through the interception library"""

    fname = os.path.join(path, 'test_file')
    ofd = open(fname, 'w')
    ofd.write('hello ')
    ofd.write('world\n')
    ofd.flush()
    assert_file_size(ofd, 12)
    print(os.fstat(ofd.fileno()))
    ofd.close()
    ret = il_cmd(dfuse, ['cat', fname], check_write=False)
    assert ret.returncode == 0 # nosec

def run_container_query(conf, path):
    """Query a path to extract container information"""

    cmd = ['container', 'query', '--path', path]

    rc = run_daos_cmd(conf, cmd)

    assert rc.returncode == 0 # nosec

    print(rc)
    output = rc.stdout.decode('utf-8')
    for line in output.splitlines():
        print(line)

def run_duns_overlay_test(server, conf):
    """Create a DUNS entry point, and then start fuse over it

    Fuse should use the pool/container IDs from the entry point,
    and expose the container.
    """

    pools = get_pool_list()
    while len(pools) < 1:
        pools = make_pool(server)

    parent_dir = tempfile.TemporaryDirectory(prefix='dnt_uns_')

    uns_dir = os.path.join(parent_dir.name, 'uns_ep')

    rc = run_daos_cmd(conf, ['container',
                             'create',
                             '--pool',
                             pools[0],
                             '--type',
                             'POSIX',
                             '--path',
                             uns_dir])

    print('rc is {}'.format(rc))
    assert rc.returncode == 0 # nosec

    dfuse = DFuse(server, conf, path=uns_dir)

    dfuse.start(v_hint='uns-overlay')
    # To show the contents.
    # getfattr -d <file>

    # This should work now if the container was correctly found
    create_and_read_via_il(dfuse, uns_dir)

    return dfuse.stop()

def run_dfuse(server, conf):
    """Run several dfuse instances"""

    fatal_errors = BoolRatchet()

    pools = get_pool_list()
    while len(pools) < 1:
        pools = make_pool(server)

    dfuse = DFuse(server, conf)
    try:
        pre_stat = os.stat(dfuse.dir)
    except OSError:
        umount(dfuse.dir)
        raise
    container = str(uuid.uuid4())
    dfuse.start(v_hint='no_pool')
    print(os.statvfs(dfuse.dir))
    subprocess.run(['df', '-h'])
    subprocess.run(['df', '-i', dfuse.dir])
    print('Running dfuse with nothing')
    stat_and_check(dfuse, pre_stat)
    check_no_file(dfuse)
    for pool in pools:
        pool_stat = os.stat(os.path.join(dfuse.dir, pool))
        print('stat for {}'.format(pool))
        print(pool_stat)
        cdir = os.path.join(dfuse.dir, pool, container)
        os.mkdir(cdir)
        #create_and_read_via_il(dfuse, cdir)
    fatal_errors.add_result(dfuse.stop())

    uns_container = container

    container2 = str(uuid.uuid4())
    dfuse = DFuse(server, conf, pool=pools[0])
    pre_stat = os.stat(dfuse.dir)
    dfuse.start(v_hint='pool_only')
    print('Running dfuse with pool only')
    stat_and_check(dfuse, pre_stat)
    check_no_file(dfuse)
    cpath = os.path.join(dfuse.dir, container2)
    os.mkdir(cpath)
    cdir = os.path.join(dfuse.dir, container)
    create_and_read_via_il(dfuse, cdir)

    fatal_errors.add_result(dfuse.stop())

    dfuse = DFuse(server, conf, pool=pools[0], container=container)
    dfuse.cores = 2
    pre_stat = os.stat(dfuse.dir)
    dfuse.start(v_hint='pool_and_cont')
    print('Running fuse with both')

    stat_and_check(dfuse, pre_stat)

    create_and_read_via_il(dfuse, dfuse.dir)

    run_tests(dfuse)

    fatal_errors.add_result(dfuse.stop())

    dfuse = DFuse(server, conf, pool=pools[0], container=container2)
    dfuse.start('uns-0')

    uns_path = os.path.join(dfuse.dir, 'ep0')

    uns_container = str(uuid.uuid4())

    cmd = ['container', 'create',
           '--pool', pools[0], '--cont', uns_container, '--path', uns_path,
           '--type', 'POSIX']

    print('Inserting entry point')
    rc = run_daos_cmd(conf, cmd)
    print('rc is {}'.format(rc))
    print(os.stat(uns_path))
    print(os.stat(uns_path))
    print(os.listdir(dfuse.dir))

    run_container_query(conf, uns_path)

    child_path = os.path.join(uns_path, 'child')
    os.mkdir(child_path)
    run_container_query(conf, child_path)

    fatal_errors.add_result(dfuse.stop())

    print('Trying UNS')
    dfuse = DFuse(server, conf)
    dfuse.start('uns-2')

    # List the root container.
    print(os.listdir(os.path.join(dfuse.dir, pools[0], container2)))

    uns_path = os.path.join(dfuse.dir, pools[0], container2, 'ep0', 'ep')
    direct_path = os.path.join(dfuse.dir, pools[0], uns_container)

    uns_container = str(uuid.uuid4())

    # Make a link within the new container.
    cmd = ['container', 'create',
           '--pool', pools[0], '--cont', uns_container,
           '--path', uns_path, '--type', 'POSIX']

    print('Inserting entry point')
    rc = run_daos_cmd(conf, cmd)
    print('rc is {}'.format(rc))

    # List the root container again.
    print(os.listdir(os.path.join(dfuse.dir, pools[0], container2)))

    # List the target container.
    files = os.listdir(direct_path)
    print(files)
    # List the target container through UNS.
    print(os.listdir(uns_path))
    direct_stat = os.stat(os.path.join(direct_path, files[0]))
    uns_stat = os.stat(uns_path)
    print(direct_stat)
    print(uns_stat)
    assert uns_stat.st_ino == direct_stat.st_ino # nosec

    fatal_errors.add_result(dfuse.stop())
    print('Trying UNS with previous cont')
    dfuse = DFuse(server, conf)
    dfuse.start('uns-3')

    files = os.listdir(direct_path)
    print(files)
    print(os.listdir(uns_path))

    direct_stat = os.stat(os.path.join(direct_path, files[0]))
    uns_stat = os.stat(uns_path)
    print(direct_stat)
    print(uns_stat)
    assert uns_stat.st_ino == direct_stat.st_ino # nosec
    fatal_errors.add_result(dfuse.stop())

    if fatal_errors.errors:
        print('Errors from dfuse')
    else:
        print('Reached the end, no errors')
    return fatal_errors.errors

def run_il_test(server, conf):
    """Run a basic interception library test"""

    pools = get_pool_list()

    # TODO:                       # pylint: disable=W0511
    # This doesn't work with two pools, partly related to
    # DAOS-5109 but there may be other issues.
    while len(pools) < 1:
        pools = make_pool(server)

    print('pools are ', ','.join(pools))

    dfuse = DFuse(server, conf)
    dfuse.start()

    dirs = []

    for p in pools:
        for _ in range(2):
            # Use a unique ID for each container to avoid DAOS-5109
            container = str(uuid.uuid4())

            d = os.path.join(dfuse.dir, p, container)
            try:
                print('Making directory {}'.format(d))
                os.mkdir(d)
            except FileExistsError:
                pass
            dirs.append(d)

    # Create a file natively.
    f = os.path.join(dirs[0], 'file')
    fd = open(f, 'w')
    fd.write('Hello')
    fd.close()
    # Copy it across containers.
    ret = il_cmd(dfuse, ['cp', f, dirs[-1]])
    assert ret.returncode == 0 # nosec

    # Copy it within the container.
    child_dir = os.path.join(dirs[0], 'new_dir')
    os.mkdir(child_dir)
    il_cmd(dfuse, ['cp', f, child_dir])
    assert ret.returncode == 0 # nosec

    # Copy something into a container
    ret = il_cmd(dfuse, ['cp', '/bin/bash', dirs[-1]], check_read=False)
    assert ret.returncode == 0 # nosec
    # Read it from within a container
    # TODO:                              # pylint: disable=W0511
    # change this to something else, md5sum uses fread which isn't
    # intercepted.
    ret = il_cmd(dfuse,
                 ['md5sum', os.path.join(dirs[-1], 'bash')],
                 check_read=False, check_write=False)
    assert ret.returncode == 0 # nosec
    ret = il_cmd(dfuse, ['dd',
                         'if={}'.format(os.path.join(dirs[-1], 'bash')),
                         'of={}'.format(os.path.join(dirs[-1], 'bash_copy')),
                         'iflag=direct',
                         'oflag=direct',
                         'bs=128k'])

    print(ret)
    assert ret.returncode == 0 # nosec

    for my_dir in dirs:
        create_and_read_via_il(dfuse, my_dir)

    dfuse.stop()

def run_in_fg(server, conf):
    """Run dfuse in the foreground.

    Block until ctrl-c is pressed.
    """

    pools = get_pool_list()

    while len(pools) < 1:
        pools = make_pool(server)

    dfuse = DFuse(server, conf, pool=pools[0])
    dfuse.start()
    container = str(uuid.uuid4())
    t_dir = os.path.join(dfuse.dir, container)
    os.mkdir(t_dir)
    print('Running at {}'.format(t_dir))
    print('daos container create --type POSIX ' \
          '--pool {} --path {}/uns-link'.format(
              pools[0], t_dir))
    print('cd {}/uns-link'.format(t_dir))
    print('daos container destroy --path {}/uns-link'.format(t_dir))
    print('daos pool list-containers --pool {}'.format(pools[0]))
    try:
        dfuse.wait_for_exit()
    except KeyboardInterrupt:
        pass
    dfuse = None

def check_readdir_perf(server, conf):
    """ Check and report on readdir performance

    Loop over number of files, measuring the time taken to
    populate a directory, and to read the directory contents,
    measure both files and directories as contents, and
    readdir both with and without stat, restarting dfuse
    between each test to avoid cache effects.

    Continue testing until five minutes have passed, and print
    a table of results.
    """

    headers = ['count', 'create\ndirs', 'create\nfiles']
    headers.extend(['dirs', 'files', 'dirs\nwith stat', 'files\nwith stat'])
    headers.extend(['caching\n1st', 'caching\n2nd'])

    results = []

    def make_dirs(parent, count):
        """Populate the test directory"""
        print('Populating to {}'.format(count))
        dir_dir = os.path.join(parent,
                               'dirs.{}.in'.format(count))
        t_dir = os.path.join(parent,
                             'dirs.{}'.format(count))
        file_dir = os.path.join(parent,
                                'files.{}.in'.format(count))
        t_file = os.path.join(parent,
                              'files.{}'.format(count))

        start_all = time.time()
        if not os.path.exists(t_dir):
            try:
                os.mkdir(dir_dir)
            except FileExistsError:
                pass
            for i in range(count):
                try:
                    os.mkdir(os.path.join(dir_dir, str(i)))
                except FileExistsError:
                    pass
            dir_time = time.time() - start_all
            print('Creating {} dirs took {:.2f}'.format(count,
                                                        dir_time))
            os.rename(dir_dir, t_dir)

        if not os.path.exists(t_file):
            try:
                os.mkdir(file_dir)
            except FileExistsError:
                pass
            start = time.time()
            for i in range(count):
                f = open(os.path.join(file_dir, str(i)), 'w')
                f.close()
            file_time = time.time() - start
            print('Creating {} files took {:.2f}'.format(count,
                                                         file_time))
            os.rename(file_dir, t_file)

        return [dir_time, file_time]

    def print_results():
        """Display the results"""

        print(tabulate.tabulate(results,
                                headers=headers,
                                floatfmt=".2f"))

    pools = get_pool_list()

    while len(pools) < 1:
        pools = make_pool(server)

    pool = pools[0]

    container = str(uuid.uuid4())

    dfuse = DFuse(server, conf, pool=pool)

    print('Creating container and populating')
    count = 1024
    dfuse.start()
    parent = os.path.join(dfuse.dir, container)
    try:
        os.mkdir(parent)
    except FileExistsError:
        pass
    create_times = make_dirs(parent, count)
    dfuse.stop()

    all_start = time.time()

    while True:

        row = [count]
        row.extend(create_times)
        dfuse = DFuse(server, conf, pool=pool, container=container)
        dir_dir = os.path.join(dfuse.dir,
                               'dirs.{}'.format(count))
        file_dir = os.path.join(dfuse.dir,
                                'files.{}'.format(count))
        dfuse.start()
        start = time.time()
        subprocess.run(['/bin/ls', dir_dir], stdout=subprocess.PIPE)
        elapsed = time.time() - start
        print('processed {} dirs in {:.2f} seconds'.format(count,
                                                           elapsed))
        row.append(elapsed)
        dfuse.stop()
        dfuse = DFuse(server, conf, pool=pool, container=container)
        dfuse.start()
        start = time.time()
        subprocess.run(['/bin/ls', file_dir], stdout=subprocess.PIPE)
        elapsed = time.time() - start
        print('processed {} files in {:.2f} seconds'.format(count,
                                                            elapsed))
        row.append(elapsed)
        dfuse.stop()

        dfuse = DFuse(server, conf, pool=pool, container=container)
        dfuse.start()
        start = time.time()
        subprocess.run(['/bin/ls', '-t', dir_dir], stdout=subprocess.PIPE)
        elapsed = time.time() - start
        print('processed {} dirs in {:.2f} seconds'.format(count,
                                                           elapsed))
        row.append(elapsed)
        dfuse.stop()
        dfuse = DFuse(server, conf, pool=pool, container=container)
        dfuse.start()
        start = time.time()
        # Use sort by time here so ls calls stat, if you run ls -l then it will
        # also call getxattr twice which skews the figures.
        subprocess.run(['/bin/ls', '-t', file_dir], stdout=subprocess.PIPE)
        elapsed = time.time() - start
        print('processed {} files in {:.2f} seconds'.format(count,
                                                            elapsed))
        row.append(elapsed)
        dfuse.stop()

        # Test with caching enabled.  Check the file directory, and do it twice
        # without restarting, to see the effect of populating the cache, and
        # reading from the cache.
        dfuse = DFuse(server,
                      conf,
                      pool=pool,
                      container=container,
                      caching=True)
        dfuse.start()
        start = time.time()
        subprocess.run(['/bin/ls', '-t', file_dir], stdout=subprocess.PIPE)
        elapsed = time.time() - start
        print('processed {} files in {:.2f} seconds'.format(count,
                                                            elapsed))
        row.append(elapsed)
        start = time.time()
        subprocess.run(['/bin/ls', '-t', file_dir], stdout=subprocess.PIPE)
        elapsed = time.time() - start
        print('processed {} files in {:.2f} seconds'.format(count,
                                                            elapsed))
        row.append(elapsed)
        results.append(row)

        elapsed = time.time() - all_start
        if elapsed > 5 * 60:
            dfuse.stop()
            break

        print_results()
        count *= 2
        create_times = make_dirs(dfuse.dir, count)
        dfuse.stop()

    run_daos_cmd(conf, ['container',
                        'destroy',
                        '--pool',
                        pool,
                        '--cont',
                        container])
    print_results()

def test_pydaos_kv(server, conf):
    """Test the KV interface"""

    pydaos_log_file = tempfile.NamedTemporaryFile(prefix='dnt_pydaos_',
                                                  suffix='.log',
                                                  delete=False)

    os.environ['D_LOG_FILE'] = pydaos_log_file.name
    daos = import_daos(server, conf)

    pools = get_pool_list()

    while len(pools) < 1:
        pools = make_pool(server)

    pool = pools[0]

    c_uuid = create_cont(conf, pool)

    container = daos.Cont(pool, c_uuid)

    kv = container.get_kv_by_name('my_test_kv', create=True)
    kv['a'] = 'a'
    kv['b'] = 'b'
    kv['list'] = pickle.dumps(list(range(1, 100000)))
    for k in range(1, 100):
        kv[str(k)] = pickle.dumps(list(range(1, 10)))
    print(type(kv))
    print(kv)
    print(kv['a'])

    print("First iteration")
    data = OrderedDict()
    for key in kv:
        print('key is {}, len {}'.format(key, len(kv[key])))
        print(type(kv[key]))
        data[key] = None

    print("Bulk loading")

    data['no-key'] = None

    kv.value_size = 32
    kv.bget(data, value_size=16)
    print("Default get value size %d", kv.value_size)
    print("Second iteration")
    failed = False
    for key in data:
        if data[key]:
            print('key is {}, len {}'.format(key, len(data[key])))
        elif key == 'no-key':
            pass
        else:
            failed = True
            print('Key is None {}'.format(key))

    if failed:
        print("That's not good")

    kv = None
    print('Closing container and opening new one')
    kv = container.get_kv_by_name('my_test_kv')
    kv = None
    container = None
    daos._cleanup()
    log_test(conf, pydaos_log_file.name)

# Fault injection testing.
#
# This runs two different commands under fault injection, although it allows
# for more to be added.  The command is defined, then run in a loop with
# different locations (loc) enabled, essentially failing each call to
# D_ALLOC() in turn.  This iterates for all memory allocations in the command
# which is around 1300 each command so this takes a while.
#
# In order to improve response times the different locations are run in
# parallel, although the results are processed in order.
#
# Each location is checked for memory leaks according to the log file
# (D_ALLOC/D_FREE not matching), that it didn't crash and some checks are run
# on stdout/stderr as well.
#
# If a particular loc caused the command to exit with a signal then that
# location is re-run at the end under valgrind to get better diagnostics.
#

class AllocFailTestRun():
    """Class to run a fault injection command with a single fault"""

    def __init__(self, aft, cmd, env, loc):

        # The subprocess handle
        self._sp = None
        # The valgrind handle
        self.vh = None
        # The return from subprocess.poll
        self.ret = None

        self.cmd = cmd
        self.env = env
        self.aft = aft
        self._fi_file = None
        self.returncode = None
        self.stdout = None
        self.stderr = None
        self.fi_loc = None
        self.fault_injected = None
        self.loc = loc

        prefix = 'dnt_fi_check_{}_'.format(get_inc_id())
        self.log_file = tempfile.NamedTemporaryFile(prefix=prefix,
                                                    suffix='.log',
                                                    delete=False).name
        self.env['D_LOG_FILE'] = self.log_file

    def __str__(self):
        res = "Fault injection test of '{}'\n".format(' '.join(self.cmd))
        res += 'Fault injection location {}\n'.format(self.loc)
        if self.vh:
            res += 'Valgrind enabled for this test'
        if self.returncode is None:
            res += 'Process not completed'
        else:
            res += 'Returncode was {}'.format(self.returncode)
        return res

    def start(self):
        """Start the command"""
        fc = {}
        if self.loc:
            fc['fault_config'] = [{'id': 0,
                                   'probability_x': 1,
                                   'probability_y': 1,
                                   'interval': self.loc,
                                   'max_faults': 1}]

            self._fi_file = tempfile.NamedTemporaryFile(prefix='fi_',
                                                        suffix='.yaml')

            self._fi_file.write(yaml.dump(fc, encoding='utf=8'))
            self._fi_file.flush()

            self.env['D_FI_CONFIG'] = self._fi_file.name

        if self.vh:
            exec_cmd = self.vh.get_cmd_prefix()
            exec_cmd.extend(self.cmd)
        else:
            exec_cmd = self.cmd

        self._sp = subprocess.Popen(exec_cmd,
                                    env=self.env,
                                    stdin=subprocess.PIPE,
                                    stdout=subprocess.PIPE,
                                    stderr=subprocess.PIPE)

    def has_finished(self):
        """Check if the command has completed"""
        if self.returncode is not None:
            return True

        rc = self._sp.poll()
        if rc is None:
            return False
        self._post(rc)
        return True

    def wait(self):
        """Wait for the command to complete"""
        if self.returncode is not None:
            return

        self._post(self._sp.wait())

    def _post(self, rc):
        """Helper function, called once after command is complete.

        This is where all the checks are performed.
        """

        self.returncode = rc
        self.stdout = self._sp.stdout.read()
        self.stderr = self._sp.stderr.read()

        if self.stderr != b'':
            print('Stderr from command')
            print(self.stderr.decode('utf-8').strip())

        show_memleaks = True

        fi_signal = None
        # A negative return code means the process exited with a signal so do
        # not check for memory leaks in this case as it adds noise, right when
        # it's least wanted.
        if rc < 0:
            show_memleaks = False
            fi_signal = -rc

        try:
            self.fi_loc = log_test(self.aft.conf,
                                   self.log_file,
                                   show_memleaks=show_memleaks,
                                   quiet=True,
                                   skip_fi=True,
                                   fi_signal=fi_signal)
            self.fault_injected = True
        except NLTestNoFi:
            # If a fault wasn't injected then check output is as expected.
            # It's not possible to log these as warnings, because there is
            # no src line to log them against, so simply assert.
            assert self.returncode == 0
            assert self.stderr == b''
            if self.aft.expected_stdout is not None:
                assert self.stdout == self.aft.expected_stdout
            self.fault_injected = False
        if self.vh:
            self.vh.convert_xml()
        if not self.fault_injected:
            return
        if not self.aft.check_stderr:
            return

        if self.returncode == 0:
            if self.stdout != self.aft.expected_stdout:
                self.aft.conf.wf.add(self.fi_loc,
                                     'NORMAL',
                                     "Incorrect stdout '{}'".format(
                                         self.stdout),
                                     mtype='Out of memory caused zero exit '
                                     'code with incorrect output')

        stderr = self.stderr.decode('utf-8').rstrip()
        if not stderr.endswith("Out of memory (-1009)") and \
           'error parsing command line arguments' not in stderr and \
           self.stdout != self.aft.expected_stdout:
            if self.stdout != b'':
                print(self.aft.expected_stdout)
                print()
                print(self.stdout)
                print()
            self.aft.conf.wf.add(self.fi_loc,
                                 'NORMAL',
                                 "Incorrect stderr '{}'".format(
                                     stderr),
                                 mtype='Out of memory not reported '
                                 'correctly via stderr')

class AllocFailTest():
    """Class to describe fault injection command"""

    def __init__(self, conf, cmd):
        self.conf = conf
        self.cmd = cmd
        self.prefix = True
        self.check_stderr = False
        self.expected_stdout = None
        self.use_il = False

    def launch(self):
        """Run all tests for this command"""

        def _prep(self):
            rc = self._run_cmd(None)
            rc.wait()
            self.expected_stdout = rc.stdout
            assert not rc.fault_injected

        # Prep what the expected stdout is by running once without faults
        # enabled.
        _prep(self)

        print('Expected stdout is')
        print(self.expected_stdout)

        num_cores = len(os.sched_getaffinity(0))

        if num_cores < 20:
            max_child = 1
        else:
            max_child = int(num_cores / 4 * 3)

        active = []
        fid = 1
        max_count = 0
        finished = False

        # List of fids to re-run under valgrind.
        to_rerun = []

        fatal_errors = False

        while not finished or active:
            if len(active) < max_child and not finished:
                active.append(self._run_cmd(fid))
                fid += 1

                if len(active) > max_count:
                    max_count = len(active)

            # Now complete as many as have finished.
            while active and active[0].has_finished():
                ret = active.pop(0)
                print(ret)
                if ret.returncode < 0:
                    fatal_errors = True
                    to_rerun.append(ret.loc)

                if not ret.fault_injected:
                    print('Fault injection did not trigger, stopping')
                    finished = True

        print('Completed, fid {}'.format(fid))
        print('Max in flight {}'.format(max_count))

        for fid in to_rerun:
            rerun = self._run_cmd(fid, valgrind=True)
            print(rerun)
            rerun.wait()

        return fatal_errors

    def _run_cmd(self,
                 loc,
                 valgrind=False):
        """Run the test with FI enabled
        """

        cmd_env = get_base_env()

        if self.use_il:
            cmd_env['LD_PRELOAD'] = os.path.join(self.conf['PREFIX'],
                                                 'lib64', 'libioil.so')

        cmd_env['DAOS_AGENT_DRPC_DIR'] = self.conf.agent_dir

        aftf = AllocFailTestRun(self, self.cmd, cmd_env, loc)
        if valgrind:
            aftf.vh = ValgrindHelper(self.conf)
            # Turn off leak checking in this case, as we're just interested in
            # why it crashed.
            aftf.vh.full_check = False

        aftf.start()

        return aftf

def test_alloc_fail_cat(server, conf):
    """Run the Interception library with fault injection

    Start dfuse for this test, and do not do output checking on the command
    itself yet.
    """

    pools = get_pool_list()

    while len(pools) < 1:
        pools = make_pool(server)

    pool = pools[0]

    dfuse = DFuse(server, conf, pool=pool)
    dfuse.use_valgrind = False
    dfuse.start()

    container = str(uuid.uuid4())

    os.mkdir(os.path.join(dfuse.dir, container))
    target_file = os.path.join(dfuse.dir, container, 'test_file')

    fd = open(target_file, 'w')
    fd.write('Hello there')
    fd.close()

    cmd = ['cat', target_file]

    test_cmd = AllocFailTest(conf, cmd)
    test_cmd.use_il = True

    rc = test_cmd.launch()
    dfuse.stop()
    return rc

def test_alloc_fail(server, conf):
    """run 'daos' client binary with fault injection"""

    pools = get_pool_list()

    while len(pools) < 1:
        pools = make_pool(server)

    pool = pools[0]

    cmd = [os.path.join(conf['PREFIX'], 'bin', 'daos'),
           'pool',
           'list-containers',
           '--pool',
           pool]
    test_cmd = AllocFailTest(conf, cmd)

    # Create at least one container, and record what the output should be when
    # the command works.
    container = create_cont(conf, pool)
    test_cmd.check_stderr = True

    rc = test_cmd.launch()
    destroy_container(conf, pool, container)
    return rc

def main():
    """Main entry point"""

    parser = argparse.ArgumentParser(
        description='Run DAOS client on local node')
    parser.add_argument('--server-debug', default=None)
    parser.add_argument('--dfuse-debug', default=None)
    parser.add_argument('--memcheck', default='some',
                        choices=['yes', 'no', 'some'])
    parser.add_argument('--perf-check', action='store_true')
    parser.add_argument('--dtx', action='store_true')
    parser.add_argument('--test', help="Use '--test list' for list")
    parser.add_argument('mode', nargs='?')
    args = parser.parse_args()

    if args.mode and args.test:
        print('Cannot use mode and test')
        sys.exit(1)

    if args.test == 'list':
        tests = []
        for fn in dir(posix_tests):
            if fn.startswith('test'):
                tests.append(fn[5:])
        print('Tests are: {}'.format(','.join(sorted(tests))))
        return

    conf = load_conf()

    wf = WarningsFactory('nlt-errors.json')

    conf.set_wf(wf)
    conf.set_args(args)
    setup_log_test(conf)

    server = DaosServer(conf)
    server.start()

    fatal_errors = BoolRatchet()

    if args.mode == 'launch':
        run_in_fg(server, conf)
    elif args.mode == 'il':
        fatal_errors.add_result(run_il_test(server, conf))
    elif args.mode == 'kv':
        test_pydaos_kv(server, conf)
    elif args.mode == 'overlay':
        fatal_errors.add_result(run_duns_overlay_test(server, conf))
    elif args.mode == 'set-fi':
        fatal_errors.add_result(set_server_fi(server))
    elif args.mode == 'fi':
        fatal_errors.add_result(test_alloc_fail_cat(server, conf))
        fatal_errors.add_result(test_alloc_fail(server, conf))
    elif args.mode == 'all':
        fatal_errors.add_result(run_il_test(server, conf))
        fatal_errors.add_result(run_dfuse(server, conf))
        fatal_errors.add_result(run_duns_overlay_test(server, conf))
        fatal_errors.add_result(run_posix_tests(server, conf))
        test_pydaos_kv(server, conf)
        # Add this in once leaks are resolved.
        # fatal_errors.add_result(test_alloc_fail_cat(server, conf))
        fatal_errors.add_result(test_alloc_fail(server, conf))
        fatal_errors.add_result(set_server_fi(server))
    elif args.test:
        if args.test == 'all':
            fatal_errors.add_result(run_posix_tests(server, conf))
        else:
            fatal_errors.add_result(run_posix_tests(server, conf, args.test))
    else:
        fatal_errors.add_result(run_il_test(server, conf))
        fatal_errors.add_result(run_dfuse(server, conf))
        fatal_errors.add_result(run_posix_tests(server, conf))
        fatal_errors.add_result(set_server_fi(server))

    if server.stop() != 0:
        fatal_errors.fail()

    # If running all tests then restart the server under valgrind.
    # This is really, really slow so just do list-containers, then
    # exit again.
    if args.mode == 'server-valgrind':
        server = DaosServer(conf, valgrind=True)
        server.start()
        pools = get_pool_list()
        for pool in pools:
            cmd = ['pool', 'list-containers', '--pool', pool]
            run_daos_cmd(conf, cmd, valgrind=False)
        if server.stop() != 0:
            fatal_errors.add_result(True)

    # If the perf-check option is given then re-start everything without much
    # debugging enabled and run some microbenchmarks to give numbers for use
    # as a comparison against other builds.
    if args.perf_check:
        args.server_debug = 'INFO'
        args.memcheck = 'no'
        args.dfuse_debug = 'WARN'
        server = DaosServer(conf)
        server.start()
        check_readdir_perf(server, conf)
        if server.stop() != 0:
            fatal_errors.fail()

    wf.close()
    if fatal_errors.errors:
        print("Significant errors encountered")
        sys.exit(1)

if __name__ == '__main__':
    main()<|MERGE_RESOLUTION|>--- conflicted
+++ resolved
@@ -663,11 +663,8 @@
                  pool=None,
                  container=None,
                  path=None,
-<<<<<<< HEAD
-                 multi_user=False):
-=======
+                 multi_user=False,
                  caching=False):
->>>>>>> fbf57468
         if path:
             self.dir = path
         else:
@@ -676,10 +673,8 @@
         self.valgrind_file = None
         self.container = container
         self.conf = conf
-<<<<<<< HEAD
+
         self.multi_user = multi_user
-        self.cores = None
-=======
         # Detect the number of cores and do something sensible, if there are
         # more than 32 on the node then use 12, otherwise use the whole node.
         num_cores = len(os.sched_getaffinity(0))
@@ -687,7 +682,6 @@
             self.cores = 12
         else:
             self.cores = None
->>>>>>> fbf57468
         self._daos = daos
         self.caching = caching
         self.use_valgrind = True
