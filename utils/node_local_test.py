--- conflicted
+++ resolved
@@ -27,11 +27,8 @@
 import subprocess
 import tempfile
 import pickle
-<<<<<<< HEAD
 import xattr
 
-=======
->>>>>>> 0ea4f4c6
 from collections import OrderedDict
 import yaml
 
