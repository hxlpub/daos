--- conflicted
+++ resolved
@@ -29,10 +29,6 @@
 import tempfile
 import pickle
 import xattr
-<<<<<<< HEAD
-
-=======
->>>>>>> 902ec9a0
 from collections import OrderedDict
 import yaml
 
